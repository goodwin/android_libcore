/*
 * This file contains expectations for tests that were annotated with @KnownFailure at the time
 */
[
{
  description: "can't compile a pattern with negative look-behind and quantifiers with upper bounds",
  name: "org.apache.harmony.regex.tests.java.util.regex.PatternTest#test_bug_40103",
  bug: 40103
},
{
  description: "Package.getPackages(), ClassLoader.getPackages() both omit results",
  name: "libcore.java.lang.PackageTest#testGetPackages",
  bug: 5171136
},
{
  description: "KeyAgreementFunctionalTest times out even with an absurdly long timeout",
  name: "org.apache.harmony.crypto.tests.javax.crypto.func.KeyAgreementFunctionalTest#test_KeyAgreement",
  bug: 3473300
},
{
  description: "RandomAccessFile missing finalizer",
  name: "libcore.java.io.RandomAccessFileTest#testRandomAccessFileHasCleanupFinalizer",
  bug: 3015023
},
{
  description: "ICU seems to treat unknown and invalid locales differently",
  name: "libcore.java.text.DateFormatSymbolsTest#test_getInstance_unknown_locale",
  bug: 2541757
},
{
  description: "NaN character not found when deserializing DecimalFormatSymbols",
  name: "libcore.java.text.OldDecimalFormatSymbolsTest#test_RIHarmony_compatible",
  bug: 3056792
},
{
  description: "DecimalFormat is limited to 127 digits",
  name: "libcore.java.text.DecimalFormatTest#test_setMaximumIntegerDigits",
  bug: 2400429
},
{
  description: "HTTPS connections should not be pooled.",
  name: "libcore.java.net.URLConnectionTest#testConnectViaHttpsReusingConnectionsDifferentFactories",
  bug: 3042192
},
{
  description: "Cookie tests failing on the host",
  bug: 3041920,
  names: [
    "libcore.java.net.CookiesTest#testNetscapeResponse",
    "libcore.java.net.CookiesTest#testQuotedAttributeValues",
    "libcore.java.net.CookiesTest#testRfc2109Response",
    "libcore.java.net.CookiesTest#testRfc2965Response",
    "libcore.java.net.CookiesTest#testSendingCookiesFromStore"
  ],
  modes: [ "host" ]
},
{
  description: "Math failures when running on the host",
  names: [
    "libcore.java.lang.OldAndroidStrictMathTest#testLog1pD",
    "libcore.java.lang.OldAndroidStrictMathTest#testRintD"
  ],
  bug: 2931959,
  modes: [ "host" ]
},
{
  description: "We fake support for these by substituting similar (but not identical) charsets",
  names: [
    "libcore.java.nio.charset.OldCharset_MultiByte_Big5#test_Decode",
    "libcore.java.nio.charset.OldCharset_MultiByte_Big5#test_Encode",
    "libcore.java.nio.charset.OldCharset_MultiByte_GB2312#test_Decode",
    "libcore.java.nio.charset.OldCharset_MultiByte_GB2312#test_Encode",
    "libcore.java.nio.charset.OldCharset_MultiByte_GB2312#test_nameMatch",
    "libcore.java.nio.charset.OldCharset_MultiByte_GBK#test_Encode",
    "libcore.java.nio.charset.OldCharset_MultiByte_x_windows_950#test_Encode",
    "libcore.java.nio.charset.OldCharset_MultiByte_x_windows_950#test_nameMatch"
  ],
  bug: 2985901
},
{
  description: "UTF-16 and UTF-32 encoders don't write big-endian output on little-endian devices",
  names: [
    "libcore.java.nio.charset.CharsetEncoderTest#test_defaultReplacementBytesUtf_16",
    "libcore.java.nio.charset.OldCharset_MultiByte_UTF_16#test_Encode",
    "org.apache.harmony.tests.java.nio.charset.CharsetTest#test_UTF_16",
    "org.apache.harmony.tests.java.nio.charset.CharsetTest#test_UTF_16BE",
    "org.apache.harmony.tests.java.nio.charset.CharsetTest#test_UTF_16LE",
    "org.apache.harmony.tests.java.nio.charset.CharsetTest#test_UTF_32",
    "org.apache.harmony.tests.java.nio.charset.CharsetTest#test_UTF_32BE",
    "org.apache.harmony.tests.java.nio.charset.CharsetTest#test_UTF_32LE",
    "org.apache.harmony.tests.java.nio.charset.CharsetTest#test_x_UTF_16LE_BOM",
    "org.apache.harmony.tests.java.nio.charset.CharsetTest#test_X_UTF_32BE_BOM",
    "org.apache.harmony.tests.java.nio.charset.CharsetTest#test_X_UTF_32LE_BOM"
  ],
  bug: 2702411
},
{
  description: "HTTPS proxy broken on host",
  names: [
    "org.apache.harmony.luni.tests.internal.net.www.protocol.https.HttpsURLConnectionTest#testConsequentProxyConnection",
    "org.apache.harmony.luni.tests.internal.net.www.protocol.https.HttpsURLConnectionTest#testProxyAuthConnection",
    "org.apache.harmony.luni.tests.internal.net.www.protocol.https.HttpsURLConnectionTest#testProxyAuthConnection_doOutput",
    "org.apache.harmony.luni.tests.internal.net.www.protocol.https.HttpsURLConnectionTest#testProxyConnection",
    "org.apache.harmony.luni.tests.internal.net.www.protocol.https.HttpsURLConnectionTest#testProxyConnection_Not_Found_Response"
  ],
  bug: 3032875,
  modes: [ "host" ]
},
{
  description: "Runtime.getRuntime().traceMethodCalls(true) doesn't return on the host, fails in CTS",
  bug: 3447964,
  name: "libcore.java.lang.OldRuntimeTest#test_traceMethodCalls"
},
{
  description: "It's not allowed to pass null as parent class loader to a new ClassLoader anymore. Maybe we need
                to change URLClassLoader to allow this? It's not specified.",
  result: EXEC_FAILED,
  name: "org.apache.harmony.tests.java.util.ResourceBundleTest#test_getBundleLjava_lang_StringLjava_util_LocaleLjava_lang_ClassLoader"
},
{
  description: "Android throws IllegalArgumentException, RI throws NullPointerException",
  result: EXEC_FAILED,
  name: "org.apache.harmony.security.tests.java.security.SignatureTest#testUpdatebyteArrayintint2"
},
{
  description: "Android doesn't allow null parent.",
  result: EXEC_FAILED,
  name: "tests.java.security.SecureClassLoaderTest#testSecureClassLoaderClassLoader"
},
{
  description: "not supported",
  result: EXEC_FAILED,
  names: [
    "tests.java.sql.SelectFunctionalityTest#test_SelectRightOuterJoin",
    "tests.java.sql.UpdateFunctionalityTest2#testUpdate2",
    "tests.java.sql.UpdateFunctionalityTest2#testUpdate4",
    "tests.java.sql.UpdateFunctionalityTest2#testUpdate6",
    "tests.java.sql.UpdateFunctionalityTest2#testUpdate7",
    "tests.java.sql.DeleteFunctionalityTest#testDelete6"
  ]
},
{
  description: "Not supported : pattern with %",
  result: EXEC_FAILED,
  name: "tests.java.sql.DatabaseMetaDataTest#test_getColumnsArbitrary"
},
{
  description: "Wildcard operator does not seem to work correctly.",
  result: EXEC_FAILED,
  name: "tests.java.sql.DatabaseMetaDataTest#test_getColumnsSpecific"
},
{
  description: "Not supported ops applied: test fails on arguments: '', '', '%', '%'",
  result: EXEC_FAILED,
  name: "tests.java.sql.DatabaseMetaDataTest#test_getColumnsTableWithNoCatalogSchema"
},
{
  description: "(Ticket 91) Tables apply foreign key constraint. Catalogs not supported",
  result: EXEC_FAILED,
  name: "tests.java.sql.DatabaseMetaDataTest#test_getCrossReferenceLjava_lang_StringLjava_lang_StringLjava_lang_StringLjava_lang_StringLjava_lang_StringLjava_lang_String"
},
{
  description: "Ticket 98",
  result: EXEC_FAILED,
  names: [
    "tests.java.sql.DatabaseMetaDataTest#test_getDatabaseMajorVersion",
    "tests.java.sql.DatabaseMetaDataTest#test_getDatabaseMinorVersion",
    "tests.java.sql.DatabaseMetaDataTest#test_getDatabaseProductName",
    "tests.java.sql.DatabaseMetaDataTest#test_getDatabaseProductVersion",
    "tests.java.sql.DatabaseMetaDataTest#test_getDefaultTransactionIsolation",
    "tests.java.sql.DatabaseMetaDataTest#test_getDriverName",
    "tests.java.sql.DatabaseMetaDataTest#test_getDriverVersion"
  ]
},
{
  description: "Keys are not supported: Ticket 91",
  result: EXEC_FAILED,
  name: "tests.java.sql.DatabaseMetaDataTest#test_getImportedKeysLjava_lang_StringLjava_lang_StringLjava_lang_String"
},
{
  description: "Ticket 98",
  result: EXEC_FAILED,
  names: [
    "tests.java.sql.DatabaseMetaDataTest#test_getJDBCMajorVersion",
    "tests.java.sql.DatabaseMetaDataTest#test_getJDBCMinorVersion"
  ]
},
{
  description: "Not supported feature, Ticket 98. Broken because NUMERIC_FUNCTIONS not complete. When fixed
                change to @KnownFailure",
  result: EXEC_FAILED,
  name: "tests.java.sql.DatabaseMetaDataTest#test_getNumericFunctions"
},
{
  description: "Ticket 91 : relies on not supported features: getCatalog, keys",
  result: EXEC_FAILED,
  name: "tests.java.sql.DatabaseMetaDataTest#test_getPrimaryKeysLjava_lang_StringLjava_lang_StringLjava_lang_String"
},
{
  description: "Ticket 98",
  result: EXEC_FAILED,
  names: [
    "tests.java.sql.DatabaseMetaDataTest#test_getResultSetHoldability",
    "tests.java.sql.DatabaseMetaDataTest#test_getSQLKeywords",
    "tests.java.sql.DatabaseMetaDataTest#test_getSQLStateType",
    "tests.java.sql.DatabaseMetaDataTest#test_getSchemas",
    "tests.java.sql.DatabaseMetaDataTest#test_getSearchStringEscape"
  ]
},
{
  description: "not supported",
  result: EXEC_FAILED,
  names: [
    "tests.java.sql.DatabaseMetaDataTest#test_getStringFunctions",
    "tests.java.sql.DatabaseMetaDataTest#test_getSystemFunctions"
  ]
},
{
  description: "Ticket 98",
  result: EXEC_FAILED,
  name: "tests.java.sql.DatabaseMetaDataTest#test_getTableTypes"
},
{
  description: "If no schema is associated: returns empty string where actually null be returned?. Ticket 98",
  result: EXEC_FAILED,
  name: "tests.java.sql.DatabaseMetaDataTest#test_getTablesLjava_lang_StringLjava_lang_StringLjava_lang_String$Ljava_lang_String"
},
{
  description: "not supported",
  result: EXEC_FAILED,
  names: [
    "tests.java.sql.DatabaseMetaDataTest#test_getTimeDateFunctions",
    "tests.java.sql.DatabaseMetaDataTest#test_getTypeInfo"
  ]
},
{
  description: "Ticket 98",
  result: EXEC_FAILED,
  names: [
    "tests.java.sql.DatabaseMetaDataTest#test_getURL",
    "tests.java.sql.DatabaseMetaDataTest#test_insertsAreDetectedI",
    "tests.java.sql.DatabaseMetaDataTest#test_isReadOnly",
    "tests.java.sql.DatabaseMetaDataTest#test_othersDeletesAreVisibleI",
    "tests.java.sql.DatabaseMetaDataTest#test_othersInsertsAreVisibleI",
    "tests.java.sql.DatabaseMetaDataTest#test_othersUpdatesAreVisibleI"
  ]
},
{
  description: "not supported. SQLException checking test fails",
  result: EXEC_FAILED,
  name: "tests.java.sql.DatabaseMetaDataTest#test_supportsColumnAliasing"
},
{
  description: "exception test fails",
  result: EXEC_FAILED,
  names: [
    "tests.java.sql.DatabaseMetaDataTest#test_supportsExpressionsInOrderBy",
    "tests.java.sql.DatabaseMetaDataTest#test_supportsGroupBy",
    "tests.java.sql.DatabaseMetaDataTest#test_supportsGroupByUnrelated"
  ]
},
{
  description: "Ticket 98",
  result: EXEC_FAILED,
  name: "tests.java.sql.DatabaseMetaDataTest#test_supportsNonNullableColumns"
},
{
  description: "exception test fails",
  result: EXEC_FAILED,
  names: [
    "tests.java.sql.DatabaseMetaDataTest#test_supportsOrderByUnrelated",
    "tests.java.sql.DatabaseMetaDataTest#test_supportsSelectForUpdate",
    "tests.java.sql.DatabaseMetaDataTest#test_supportsSubqueriesInExists",
    "tests.java.sql.DatabaseMetaDataTest#test_supportsTableCorrelationNames"
  ]
},
{
  description: "Not supported ops applied",
  result: EXEC_FAILED,
  name: "tests.java.sql.DatabaseMetaDataNotSupportedTest#test_allTablesAreSelectable"
},
{
  description: "not supported",
  result: EXEC_FAILED,
  name: "tests.java.sql.DatabaseMetaDataNotSupportedTest#test_doesMaxRowSizeIncludeBlobs"
},
{
  description: "not supported. Privileges are not supported.",
  result: EXEC_FAILED,
  name: "tests.java.sql.DatabaseMetaDataNotSupportedTest#test_getColumnPrivilegesLjava_lang_StringLjava_lang_StringLjava_lang_StringLjava_lang_String"
},
{
  description: "not supported",
  result: EXEC_FAILED,
  names: [
    "tests.java.sql.DatabaseMetaDataNotSupportedTest#test_getExportedKeysLjava_lang_StringLjava_lang_StringLjava_lang_String",
    "tests.java.sql.DatabaseMetaDataNotSupportedTest#test_getIndexInfoLjava_lang_StringLjava_lang_StringLjava_lang_StringZZ"
  ]
},
{
  description: "Exception test fails",
  result: EXEC_FAILED,
  names: [
    "tests.java.sql.DatabaseMetaDataNotSupportedTest#test_getMaxTableNameLength",
    "tests.java.sql.DatabaseMetaDataNotSupportedTest#test_getMaxTablesInSelect",
    "tests.java.sql.DatabaseMetaDataNotSupportedTest#test_getMaxUserNameLength",
    "tests.java.sql.DatabaseMetaDataNotSupportedTest#test_getProcedureTerm",
    "tests.java.sql.DatabaseMetaDataNotSupportedTest#test_getSchemaTerm"
  ]
},
{
  description: "not supported. Privileges are not supported.",
  result: EXEC_FAILED,
  name: "tests.java.sql.DatabaseMetaDataNotSupportedTest#test_getTablePrivilegesLjava_lang_StringLjava_lang_StringLjava_lang_String"
},
{
  description: "Not supported ops applied",
  result: EXEC_FAILED,
  name: "tests.java.sql.DatabaseMetaDataNotSupportedTest#test_getVersionColumnsLjava_lang_StringLjava_lang_StringLjava_lang_String"
},
{
  description: "Exception test fails",
  result: EXEC_FAILED,
  name: "tests.java.sql.DatabaseMetaDataNotSupportedTest#test_isCatalogAtStart"
},
{
  description: "not supported",
  bug: 3403706,
  names: [
    "tests.java.sql.DatabaseMetaDataNotSupportedTest#test_locatorsUpdateCopy",
    "tests.java.sql.DatabaseMetaDataNotSupportedTest#test_supportsANSI92EntryLevelSQL",
    "tests.java.sql.DatabaseMetaDataNotSupportedTest#test_supportsDataDefinitionAndDataManipulationTransactions",
    "tests.java.sql.DatabaseMetaDataNotSupportedTest#test_supportsMinimumSQLGrammar",
    "tests.java.sql.DatabaseMetaDataNotSupportedTest#test_supportsResultSetTypeI",
    "tests.java.sql.DatabaseMetaDataNotSupportedTest#test_supportsSubqueriesInComparisons",
    "tests.java.sql.DatabaseMetaDataNotSupportedTest#test_supportsSubqueriesInIns",
    "tests.java.sql.DatabaseMetaDataNotSupportedTest#test_supportsTransactions",
    "tests.java.sql.DatabaseMetaDataNotSupportedTest#test_usesLocalFiles",
    "libcore.java.sql.OldConnectionTest#testClearWarnings",
    "libcore.java.sql.OldConnectionTest#testCreateStatementIntIntIntNotSupported"
  ]
},
{
  description: "Scrolling on a forward only RS not allowed. conn.close() does not wrap up",
  bug: 3403706,
  name: "libcore.java.sql.OldConnectionTest#testCreateStatement_int_int"
},
{
  description: "not supported",
  bug: 3403706,
  names: [
    "libcore.java.sql.OldConnectionTest#testGetCatalog",
    "libcore.java.sql.OldConnectionTest#testGetHoldability"
  ]
},
{
  description: "conn.close() does not wrap up",
  bug: 3403706,
  name: "libcore.java.sql.OldConnectionTest#testGetMetaData"
},
{
  description: "not supported",
  bug: 3403706,
  names: [
    "libcore.java.sql.OldConnectionTest#testGetTransactionIsolation",
    "libcore.java.sql.OldConnectionTest#testGetWarnings"
  ]
},
{
  description: "conn.close() does not wrap up",
  bug: 3403706,
  name: "libcore.java.sql.OldConnectionTest#testIsReadOnly"
},
{
  description: "not supported",
  bug: 3403706,
  names: [
    "libcore.java.sql.OldConnectionTest#testPrepareStatementNotSupported",
    "libcore.java.sql.OldConnectionTest#testPrepareStatement_String_int"
  ]
},
{
  description: "conn.close() does not wrap up",
  bug: 3403706,
  name: "libcore.java.sql.OldConnectionTest#testSetAutoCommit"
},
{
  description: "not supported",
  bug: 3403706,
  names: [
    "libcore.java.sql.OldConnectionTest#testSetHoldability",
    "libcore.java.sql.OldConnectionTest#testSetReadOnly"
  ]
},
{
  description: "First Exception test fails: parameters not cleared.",
  bug: 3403706,
  name: "libcore.java.sql.OldPreparedStatementTest#testClearParameters"
},
{
  description: "preparedStatement.execute() does not return false on update.",
  bug: 3403706,
  name: "libcore.java.sql.OldPreparedStatementTest#testExecute"
},
{
  description: "it is not possible to invoke the method getMetaData on a PreparedStatement object before it is
                executed: got NullPointerException.Test passes on RI.",
  bug: 3403706,
  name: "libcore.java.sql.OldPreparedStatementTest#testGetMetaData"
},
{
  description: "preparedStatement.execute() does not return false on update.",
  bug: 3403706,
  name: "libcore.java.sql.OldPreparedStatementTest#testSetBigDecimal"
},
{
  description: "exception test fails",
  bug: 3403706,
  names: [
    "libcore.java.sql.OldPreparedStatementTest#testSetBoolean",
    "libcore.java.sql.OldPreparedStatementTest#testSetByte"
  ]
},
{
  description: "preparedStatement.execute() does not return false on update.",
  bug: 3403706,
  name: "libcore.java.sql.OldPreparedStatementTest#testSetBytes"
},
{
  description: "preparedStatement.execute() does not return false on update. Setting a data for a declared
                INTEGER should throw Exception",
  bug: 3403706,
  name: "libcore.java.sql.OldPreparedStatementTest#testSetDate_int_Date"
},
{
  description: "preparedStatement.execute() does not return false on update.",
  bug: 3403706,
  name: "libcore.java.sql.OldPreparedStatementTest#testSetDate_int_Date_Calendar"
},
{
  description: "exception test fails",
  bug: 3403706,
  names: [
    "libcore.java.sql.OldPreparedStatementTest#testSetDouble",
    "libcore.java.sql.OldPreparedStatementTest#testSetFloat",
    "libcore.java.sql.OldPreparedStatementTest#testSetInt",
    "libcore.java.sql.OldPreparedStatementTest#testSetLong",
    "libcore.java.sql.OldPreparedStatementTest#testSetObject_int_Object"
  ]
},
{
  description: "Fails for Types.DATE",
  bug: 3403706,
  names: [
    "libcore.java.sql.OldPreparedStatementTest#testSetObject_int_Object_int",
    "libcore.java.sql.OldPreparedStatementTest#testSetObject_int_Object_int_int"
  ]
},
{
  description: "exception test fails",
  bug: 3403706,
  names: [
    "libcore.java.sql.OldPreparedStatementTest#testSetShort",
    "libcore.java.sql.OldPreparedStatementTest#testSetString_charField",
    "libcore.java.sql.OldPreparedStatementTest#testSetString_longTextField"
  ]
},
{
  description: "statement.close() does not wrap up",
  bug: 3403706,
  name: "libcore.java.sql.OldPreparedStatementTest#testSetString_tinyTextField"
},
{
  description: "preparedStatement.execute() does not return False on update.",
  bug: 3403706,
  name: "libcore.java.sql.OldPreparedStatementTest#testSetTime_int_Time_Calendar"
},
{
  description: "statement.close() does not wrap up",
  bug: 3403706,
  name: "libcore.java.sql.OldPreparedStatementTest#testSetTimeint_Time"
},
{
  description: "preparedStatement.execute() does not return false on update.",
  bug: 3403706,
  names: [
    "libcore.java.sql.OldPreparedStatementTest#testSetTimestampIntTimestampCalendar",
    "libcore.java.sql.OldPreparedStatementTest#testSetTimestamp_int_Timestamp"
  ]
},
{
  description: "last assertion fails: invalid conversion. Test passes on RI",
  bug: 3403706,
  names: [
    "libcore.java.sql.OldResultSetGetterTests#testGetBytesStringBinary",
    "libcore.java.sql.OldResultSetGetterTests#testGetBytesStringVarbinary"
  ]
},
{
  description: "Wrong value returned for Long: java.lang.String (VARCHAR)",
  bug: 3403706,
  name: "libcore.java.sql.OldResultSetGetterTests#testGetMetaData"
},
{
  description: "Wrong value returned for Long: java.lang.String",
  bug: 3403706,
  names: [
    "libcore.java.sql.OldResultSetGetterTests#testGetObjectInt",
    "libcore.java.sql.OldResultSetGetterTests#testGetObjectString"
  ]
},
{
  description: "If there is no current row 0 must be returned. res.close() does not wrap up",
  bug: 3403706,
  name: "libcore.java.sql.OldResultSetGetterTests#testGetRow"
},
{
  description: "According to spec info.getStatement should return null but an exception is thrown: stale result
                set.",
  bug: 3403706,
  name: "libcore.java.sql.OldResultSetGetterTests#testGetStatement"
},
{
  description: "getTime should return Time value for a TIMESTAMP type but returns null",
  bug: 3403706,
  name: "libcore.java.sql.OldResultSetGetterTests#testGetTimeInt"
},
{
  description: "getTime on TIMESTAMP value fails: returns null",
  bug: 3403706,
  name: "libcore.java.sql.OldResultSetGetterTests#testGetTimeIntCalendar"
},
{
  description: "getTime should return a Time value for a TIMESTAMP type but returns null",
  bug: 3403706,
  name: "libcore.java.sql.OldResultSetGetterTests#testGetTimeString"
},
{
  description: "getTime on TIMESTAMP value fails: returns null",
  bug: 3403706,
  name: "libcore.java.sql.OldResultSetGetterTests#testGetTimeStringCalendar"
},
{
  description: "res.close() does not wrap up",
  bug: 3403706,
  name: "libcore.java.sql.OldResultSetGetterTests#testGetType"
},
{
  description: "not supported",
  bug: 3403706,
  name: "libcore.java.sql.OldResultSetMetaDataTest#testGetCatalogName"
},
{
  description: "SQLException checking test fails",
  bug: 3403706,
  name: "libcore.java.sql.OldResultSetMetaDataTest#testGetColumnCount"
},
{
  description: "not supported",
  bug: 3403706,
  name: "libcore.java.sql.OldResultSetMetaDataTest#testGetColumnDisplaySize"
},
{
  description: "Column label has format TABLE.COLUMN expected: COLUMN",
  bug: 3403706,
  names: [
    "libcore.java.sql.OldResultSetMetaDataTest#testGetColumnLabel",
    "libcore.java.sql.OldResultSetMetaDataTest#testGetColumnName"
  ]
},
{
  description: "not supported",
  bug: 3403706,
  name: "libcore.java.sql.OldResultSetMetaDataTest#testGetPrecision"
},
{
  description: "Not supported",
  bug: 3403706,
  name: "libcore.java.sql.OldResultSetMetaDataTest#testGetScale"
},
{
  description: "not supported",
  bug: 3403706,
  name: "libcore.java.sql.OldResultSetMetaDataTest#testGetSchema"
},
{
  description: "For int = 0, exception expected",
  bug: 3403706,
  name: "libcore.java.sql.OldResultSetMetaDataTest#testGetTableName"
},
{
  description: "not supported",
  bug: 3403706,
  names: [
    "libcore.java.sql.OldResultSetMetaDataTest#testIsCaseSensitive",
    "libcore.java.sql.OldResultSetMetaDataTest#testIsCurrency",
    "libcore.java.sql.OldResultSetMetaDataTest#testIsDefinitlyWritable",
    "libcore.java.sql.OldResultSetMetaDataTest#testIsNullable",
    "libcore.java.sql.OldResultSetMetaDataTest#testIsReadOnly",
    "libcore.java.sql.OldResultSetMetaDataTest#testIsSearchable",
    "libcore.java.sql.OldResultSetMetaDataTest#testIsSigned",
    "libcore.java.sql.OldResultSetMetaDataTest#testIsWritable",
    "libcore.java.sql.OldResultSetMetaDataTest#testisAutoIncrement"
  ]
},
{
  description: "statement.close() does not wrap up",
  bug: 3403706,
  names: [
    "libcore.java.sql.OldResultSetTest#testBeforeFirst",
    "libcore.java.sql.OldResultSetTest#testAfterLast"
  ]
},
{
  description: "Resultset.close() does not wrap up",
  bug: 3403706,
  names: [
    "libcore.java.sql.OldResultSetTest#testClose1",
    "libcore.java.sql.OldResultSetTest#testNext"
  ]
},
{
  description: "no exception is thrown when moving cursor backwards on forward only statement",
  bug: 3403706,
  name: "libcore.java.sql.OldResultSetTest#testRelative"
},
{
  description: "Scrollable resultSet. Not supported",
  bug: 3403706,
  name: "libcore.java.sql.OldResultSetTest#testRelativeScrollableResultSet"
},
{
  description: "not supported",
  bug: 3403706,
  name: "libcore.java.sql.OldResultSetTest#testUpdateObjectStringObject"
},
{
  description: "Feature not supported",
  bug: 3403706,
  name: "libcore.java.sql.OldResultSetTest#testUpdateStringStringString"
},
{
  description: "the default tests, and exception tests fail.",
  bug: 3403706,
  name: "libcore.java.sql.OldResultSetTest#testWasNull"
},
{
  description: "statement.close() does not wrap up",
  bug: 3403706,
  names: [
    "libcore.java.sql.OldResultSetTest#testtestFirst",
    "libcore.java.sql.OldResultSetTest#testtestIsAfterLast"
  ]
},
{
  description: "In Second code block assertion fails. statement. close() does not wrap up",
  bug: 3403706,
  name: "libcore.java.sql.OldResultSetTest#testtestIsBeforeFirst"
},
{
  description: "statement.close() does not wrap up",
  bug: 3403706,
  name: "libcore.java.sql.OldResultSetTest#testtestIsFirst"
},
{
  description: "Second block first assertion fails. Is Last should evaluate true if the row on which the cursor
                is actually provides a result.statement.close() does not wrap up",
  bug: 3403706,
  name: "libcore.java.sql.OldResultSetTest#testtestIsLast"
},
{
  description: "statement.close() does not wrap up",
  bug: 3403706,
  name: "libcore.java.sql.OldResultSetTest#testtestLast"
},
{
  description: "Bug in implementation of cancel: Does not fulfill spec.",
  bug: 3403706,
  name: "libcore.java.sql.OldStatementTest#testCancel"
},
{
  description: "statement.close() does not wrap up",
  bug: 3403706,
  name: "libcore.java.sql.OldStatementTest#testClose"
},
{
  description: "Return value wrong for queries below.",
  bug: 3403706,
  name: "libcore.java.sql.OldStatementTest#testExecute"
},
{
  description: "always returns 1 for no. of updates",
  bug: 3403706,
  name: "libcore.java.sql.OldStatementTest#testExecuteBatch"
},
{
  description: "Does throw an exception on non select statement.",
  bug: 3403706,
  name: "libcore.java.sql.OldStatementTest#testExecuteQuery_String"
},
{
  description: "Spec is not precise enough: should be: number of rows affected. eg. to be consistent for deletes:
                'delete from s1;' should be different from 'delete from s1 where c1 = 1;'",
  bug: 3403706,
  name: "libcore.java.sql.OldStatementTest#testExecuteUpdate_String"
},
{
  description: "statement.close() does not wrap up",
  bug: 3403706,
  names: [
    "libcore.java.sql.OldStatementTest#testGetConnection",
    "libcore.java.sql.OldStatementTest#testGetFetchDirection",
    "libcore.java.sql.OldStatementTest#testGetFetchSize"
  ]
},
{
  description: "not supported",
  bug: 3403706,
  name: "libcore.java.sql.OldStatementTest#testGetMoreResults"
},
{
  description: "An other value is returned than was set (X * 1000)",
  bug: 3403706,
  name: "libcore.java.sql.OldStatementTest#testGetQueryTimeout"
},
{
  description: "Does not return null on update count > 0 (not a select statement)",
  bug: 3403706,
  name: "libcore.java.sql.OldStatementTest#testGetResultSet"
},
{
  description: "Not supported",
  bug: 3403706,
  name: "libcore.java.sql.OldStatementTest#testGetResultSetConcurrency"
},
{
  description: "Test for default value fails",
  bug: 3403706,
  name: "libcore.java.sql.OldStatementTest#testGetResultSetHoldability"
},
{
  description: "not fully supported",
  bug: 3403706,
  name: "libcore.java.sql.OldStatementTest#testGetResultSetType"
},
{
  description: "statement.close() does not wrap up",
  bug: 3403706,
  name: "libcore.java.sql.OldStatementTest#testGetUpdateCount"
},
{
  description: "ManagerFactoryParameters object is not supported and InvalidAlgorithmParameterException was
                thrown.",
  bug: 3403706,
  name: "tests.api.javax.net.ssl.TrustManagerFactory1Test#test_initLjavax_net_ssl_ManagerFactoryParameters"
},
{
  description: "method test fails once in a while. Cannot be sure that exception is thrown in every test execution.",
  bug: 3403706,
  name: "libcore.sqlite.OldDatabaseTest#testBusy_handler"
},
{
  description: "Database does not lock values",
  bug: 3403706,
  name: "libcore.sqlite.OldDatabaseTest#testBusy_timeout"
},
{
  description: "Returns wrong number for updates: returns value > 1 for select.",
  bug: 3403706,
  name: "libcore.sqlite.OldDatabaseTest#testChanges"
},
{
  description: "Aggregation function not called",
  bug: 3403706,
  name: "libcore.sqlite.OldDatabaseTest#testCreate_aggregate"
},
{
  description: "Reason for failure unknown: Database should be locked. Specification of interrupt is scarce.",
  result: EXEC_FAILED,
  name: "libcore.sqlite.OldDatabaseTest#testInterrupt"
},
{
  description: "not supported",
  bug: 3403706,
  name: "libcore.sqlite.OldDatabaseTest#testOpen_blob"
},
{
  description: "Callback never made for authorization. Results of private table are returned without further checks.",
  bug: 3403706,
  name: "libcore.sqlite.OldDatabaseTest#testSet_authorizer"
},
{
  description: "ASCII encoding does not work: a UTF encoded val is returned. Spec is not sufficient. Might be that test impl is wrong or String constructor for the ASCII encoding.",
  bug: 3403706,
  name: "libcore.sqlite.OldDatabaseTest#testSet_encoding"
},
{
  description: "db.open_blob is not supported.",
  bug: 3403706,
  name: "libcore.sqlite.OldBlobTest#testBlob"
},
{
  description: "Wrong value is returned in case of a prepared statement to which a '*' bound",
  bug: 3403706,
  name: "libcore.sqlite.OldStmtTest#testColumn_count"
},
{
  description: "ZeroBlob not supported",
  bug: 3403706,
  name: "libcore.sqlite.OldFunctionContextTest#testSet_result_zeroblob"
},
{
  description: "SQLite test fail",
  bug: 3403706,
  names: [
    "libcore.sqlite.OldDatabaseTest#testGet_tableString",
    "libcore.sqlite.OldDatabaseTest#testGet_tableStringStringArrayTableResult",
    "libcore.sqlite.OldStmtTest#testColumn_type"
  ]
},
{
  modes: [ "jvm" ],
  description: "The RI's formatter doesn't localize arabic properly",
  names: [
    "libcore.java.util.FormatterTest#test_numberLocalization",
    "libcore.java.util.FormatterTest#test_uppercaseConversions"
  ],
  result: EXEC_FAILED
},
{
  description: "Android's XSLT implementation fails 524 of 3173 OASIS tests",
  bug: 4193599,
  names: [
    "libcore.xml.XsltXPathConformanceTestSuite$MisspecifiedTest#test",
    "libcore.xml.XsltXPathConformanceTestSuite$XsltTest#Mixed.BVTs_bvt005",
    "libcore.xml.XsltXPathConformanceTestSuite$XsltTest#Mixed.BVTs_bvt017",
    "libcore.xml.XsltXPathConformanceTestSuite$XsltTest#Mixed.BVTs_bvt018",
    "libcore.xml.XsltXPathConformanceTestSuite$XsltTest#Mixed.BVTs_bvt019",
    "libcore.xml.XsltXPathConformanceTestSuite$XsltTest#Mixed.BVTs_bvt020",
    "libcore.xml.XsltXPathConformanceTestSuite$XsltTest#Mixed.BVTs_bvt022",
    "libcore.xml.XsltXPathConformanceTestSuite$XsltTest#Mixed.BVTs_bvt024",
    "libcore.xml.XsltXPathConformanceTestSuite$XsltTest#Mixed.BVTs_bvt029",
    "libcore.xml.XsltXPathConformanceTestSuite$XsltTest#Mixed.BVTs_bvt033",
    "libcore.xml.XsltXPathConformanceTestSuite$XsltTest#Mixed.BVTs_bvt034",
    "libcore.xml.XsltXPathConformanceTestSuite$XsltTest#Mixed.BVTs_bvt038",
    "libcore.xml.XsltXPathConformanceTestSuite$XsltTest#Mixed.BVTs_bvt039",
    "libcore.xml.XsltXPathConformanceTestSuite$XsltTest#Mixed.BVTs_bvt044",
    "libcore.xml.XsltXPathConformanceTestSuite$XsltTest#Mixed.BVTs_bvt045",
    "libcore.xml.XsltXPathConformanceTestSuite$XsltTest#Mixed.BVTs_bvt047",
    "libcore.xml.XsltXPathConformanceTestSuite$XsltTest#Mixed.BVTs_bvt052",
    "libcore.xml.XsltXPathConformanceTestSuite$XsltTest#Mixed.BVTs_bvt054",
    "libcore.xml.XsltXPathConformanceTestSuite$XsltTest#Mixed.BVTs_bvt055",
    "libcore.xml.XsltXPathConformanceTestSuite$XsltTest#Mixed.BVTs_bvt056",
    "libcore.xml.XsltXPathConformanceTestSuite$XsltTest#Mixed.BVTs_bvt058",
    "libcore.xml.XsltXPathConformanceTestSuite$XsltTest#Mixed.BVTs_bvt061",
    "libcore.xml.XsltXPathConformanceTestSuite$XsltTest#Mixed.BVTs_bvt062",
    "libcore.xml.XsltXPathConformanceTestSuite$XsltTest#Mixed.BVTs_bvt063",
    "libcore.xml.XsltXPathConformanceTestSuite$XsltTest#Mixed.BVTs_bvt064",
    "libcore.xml.XsltXPathConformanceTestSuite$XsltTest#Mixed.BVTs_bvt067",
    "libcore.xml.XsltXPathConformanceTestSuite$XsltTest#Mixed.BVTs_bvt069",
    "libcore.xml.XsltXPathConformanceTestSuite$XsltTest#Mixed.BVTs_bvt070",
    "libcore.xml.XsltXPathConformanceTestSuite$XsltTest#Mixed.BVTs_bvt074",
    "libcore.xml.XsltXPathConformanceTestSuite$XsltTest#Mixed.BVTs_bvt075",
    "libcore.xml.XsltXPathConformanceTestSuite$XsltTest#Mixed.BVTs_bvt077",
    "libcore.xml.XsltXPathConformanceTestSuite$XsltTest#Mixed.BVTs_bvt079",
    "libcore.xml.XsltXPathConformanceTestSuite$XsltTest#Mixed.BVTs_bvt083",
    "libcore.xml.XsltXPathConformanceTestSuite$XsltTest#Mixed.BVTs_bvt085",
    "libcore.xml.XsltXPathConformanceTestSuite$XsltTest#Mixed.BVTs_bvt086",
    "libcore.xml.XsltXPathConformanceTestSuite$XsltTest#Mixed.BVTs_bvt089",
    "libcore.xml.XsltXPathConformanceTestSuite$XsltTest#Mixed.BVTs_bvt090",
    "libcore.xml.XsltXPathConformanceTestSuite$XsltTest#Mixed.BVTs_bvt091",
    "libcore.xml.XsltXPathConformanceTestSuite$XsltTest#Mixed.BVTs_bvt094",
    "libcore.xml.XsltXPathConformanceTestSuite$XsltTest#Mixed.BVTs_bvt095",
    "libcore.xml.XsltXPathConformanceTestSuite$XsltTest#Mixed.BVTs_bvt098",
    "libcore.xml.XsltXPathConformanceTestSuite$XsltTest#Mixed.Completeness__84361",
    "libcore.xml.XsltXPathConformanceTestSuite$XsltTest#Mixed.Errors_err003",
    "libcore.xml.XsltXPathConformanceTestSuite$XsltTest#Mixed.Errors_err004",
    "libcore.xml.XsltXPathConformanceTestSuite$XsltTest#Mixed.Errors_err005",
    "libcore.xml.XsltXPathConformanceTestSuite$XsltTest#Mixed.Errors_err006",
    "libcore.xml.XsltXPathConformanceTestSuite$XsltTest#Mixed.Errors_err010",
    "libcore.xml.XsltXPathConformanceTestSuite$XsltTest#Mixed.Errors_err011",
    "libcore.xml.XsltXPathConformanceTestSuite$XsltTest#Mixed.Errors_err012",
    "libcore.xml.XsltXPathConformanceTestSuite$XsltTest#Mixed.Errors_err013",
    "libcore.xml.XsltXPathConformanceTestSuite$XsltTest#Mixed.Errors_err026",
    "libcore.xml.XsltXPathConformanceTestSuite$XsltTest#Mixed.Errors_err029",
    "libcore.xml.XsltXPathConformanceTestSuite$XsltTest#Mixed.Errors_err031",
    "libcore.xml.XsltXPathConformanceTestSuite$XsltTest#Mixed.Errors_err038",
    "libcore.xml.XsltXPathConformanceTestSuite$XsltTest#Mixed.Errors_err044",
    "libcore.xml.XsltXPathConformanceTestSuite$XsltTest#Mixed.Errors_err048",
    "libcore.xml.XsltXPathConformanceTestSuite$XsltTest#Mixed.Errors_err049",
    "libcore.xml.XsltXPathConformanceTestSuite$XsltTest#Mixed.Errors_err050",
    "libcore.xml.XsltXPathConformanceTestSuite$XsltTest#Mixed.Errors_err051",
    "libcore.xml.XsltXPathConformanceTestSuite$XsltTest#Mixed.Errors_err059",
    "libcore.xml.XsltXPathConformanceTestSuite$XsltTest#Mixed.Errors_err062",
    "libcore.xml.XsltXPathConformanceTestSuite$XsltTest#Mixed.Errors_err065",
    "libcore.xml.XsltXPathConformanceTestSuite$XsltTest#Mixed.Errors_err073",
    "libcore.xml.XsltXPathConformanceTestSuite$XsltTest#Mixed.Errors_err075",
    "libcore.xml.XsltXPathConformanceTestSuite$XsltTest#Mixed.Errors_err076",
    "libcore.xml.XsltXPathConformanceTestSuite$XsltTest#Mixed.Errors_err078",
    "libcore.xml.XsltXPathConformanceTestSuite$XsltTest#Mixed.Errors_err093",
    "libcore.xml.XsltXPathConformanceTestSuite$XsltTest#Mixed.Errors_err103",
    "libcore.xml.XsltXPathConformanceTestSuite$XsltTest#Mixed.Errors_err106",
    "libcore.xml.XsltXPathConformanceTestSuite$XsltTest#Mixed.Errors_err108",
    "libcore.xml.XsltXPathConformanceTestSuite$XsltTest#Mixed.Errors_xsl_template_complicated_match_pattern_with_variable_ref",
    "libcore.xml.XsltXPathConformanceTestSuite$XsltTest#Mixed.Miscellaneous__84423",
    "libcore.xml.XsltXPathConformanceTestSuite$XsltTest#Mixed.Miscellaneous__84424",
    "libcore.xml.XsltXPathConformanceTestSuite$XsltTest#Mixed.Miscellaneous__84426",
    "libcore.xml.XsltXPathConformanceTestSuite$XsltTest#Mixed.Miscellaneous__84427",
    "libcore.xml.XsltXPathConformanceTestSuite$XsltTest#Mixed.Miscellaneous__84435",
    "libcore.xml.XsltXPathConformanceTestSuite$XsltTest#Mixed.Miscellaneous__91183",
    "libcore.xml.XsltXPathConformanceTestSuite$XsltTest#Mixed.XSLTFunctions_BooleanFunction",
    "libcore.xml.XsltXPathConformanceTestSuite$XsltTest#Mixed.XSLTFunctions_Bug76054",
    "libcore.xml.XsltXPathConformanceTestSuite$XsltTest#Mixed.XSLTFunctions_DocumentFunctionWithAbsoluteArgument",
    "libcore.xml.XsltXPathConformanceTestSuite$XsltTest#Mixed.XSLTFunctions_DocumentFunctionWithEntityRef",
    "libcore.xml.XsltXPathConformanceTestSuite$XsltTest#Mixed.XSLTFunctions_ElementAvailFunctionFalseTest",
    "libcore.xml.XsltXPathConformanceTestSuite$XsltTest#Mixed.XSLTFunctions_GenereateIdAppliedToNamespaceNodesOnDifferentElements",
    "libcore.xml.XsltXPathConformanceTestSuite$XsltTest#Mixed.XSLTFunctions_TestIdFuncInComplexStruct",
    "libcore.xml.XsltXPathConformanceTestSuite$XsltTest#Mixed.XSLTFunctions_TestOfIdFunction",
    "libcore.xml.XsltXPathConformanceTestSuite$XsltTest#Mixed.XSLTFunctions__10002",
    "libcore.xml.XsltXPathConformanceTestSuite$XsltTest#Mixed.XSLTFunctions__10003",
    "libcore.xml.XsltXPathConformanceTestSuite$XsltTest#Mixed.XSLTFunctions__10004",
    "libcore.xml.XsltXPathConformanceTestSuite$XsltTest#Mixed.XSLTFunctions__10005",
    "libcore.xml.XsltXPathConformanceTestSuite$XsltTest#Mixed.XSLTFunctions__10006",
    "libcore.xml.XsltXPathConformanceTestSuite$XsltTest#Mixed.XSLTFunctions__10007",
    "libcore.xml.XsltXPathConformanceTestSuite$XsltTest#Mixed.XSLTFunctions__10008",
    "libcore.xml.XsltXPathConformanceTestSuite$XsltTest#Mixed.XSLTFunctions__10009",
    "libcore.xml.XsltXPathConformanceTestSuite$XsltTest#Mixed.XSLTFunctions__10010",
    "libcore.xml.XsltXPathConformanceTestSuite$XsltTest#Mixed.XSLTFunctions__10011",
    "libcore.xml.XsltXPathConformanceTestSuite$XsltTest#Mixed.XSLTFunctions__10012",
    "libcore.xml.XsltXPathConformanceTestSuite$XsltTest#Mixed.XSLTFunctions__10013",
    "libcore.xml.XsltXPathConformanceTestSuite$XsltTest#Mixed.XSLTFunctions__10014",
    "libcore.xml.XsltXPathConformanceTestSuite$XsltTest#Mixed.XSLTFunctions__10015",
    "libcore.xml.XsltXPathConformanceTestSuite$XsltTest#Mixed.XSLTFunctions__10016",
    "libcore.xml.XsltXPathConformanceTestSuite$XsltTest#Mixed.XSLTFunctions__10017",
    "libcore.xml.XsltXPathConformanceTestSuite$XsltTest#Mixed.XSLTFunctions__10018",
    "libcore.xml.XsltXPathConformanceTestSuite$XsltTest#Mixed.XSLTFunctions__10019",
    "libcore.xml.XsltXPathConformanceTestSuite$XsltTest#Mixed.XSLTFunctions__10020",
    "libcore.xml.XsltXPathConformanceTestSuite$XsltTest#Mixed.XSLTFunctions__10021",
    "libcore.xml.XsltXPathConformanceTestSuite$XsltTest#Mixed.XSLTFunctions__10022",
    "libcore.xml.XsltXPathConformanceTestSuite$XsltTest#Mixed.XSLTFunctions__10023",
    "libcore.xml.XsltXPathConformanceTestSuite$XsltTest#Mixed.XSLTFunctions__10024",
    "libcore.xml.XsltXPathConformanceTestSuite$XsltTest#Mixed.XSLTFunctions__10025",
    "libcore.xml.XsltXPathConformanceTestSuite$XsltTest#Mixed.XSLTFunctions__10026",
    "libcore.xml.XsltXPathConformanceTestSuite$XsltTest#Mixed.XSLTFunctions__10049",
    "libcore.xml.XsltXPathConformanceTestSuite$XsltTest#Mixed.XSLTFunctions__84048",
    "libcore.xml.XsltXPathConformanceTestSuite$XsltTest#Mixed.XSLTFunctions__84049",
    "libcore.xml.XsltXPathConformanceTestSuite$XsltTest#Mixed.XSLTFunctions__84050",
    "libcore.xml.XsltXPathConformanceTestSuite$XsltTest#Mixed.XSLTFunctions__84170",
    "libcore.xml.XsltXPathConformanceTestSuite$XsltTest#Mixed.XSLTFunctions__84172",
    "libcore.xml.XsltXPathConformanceTestSuite$XsltTest#Mixed.XSLTFunctions__EuropeanPattern",
    "libcore.xml.XsltXPathConformanceTestSuite$XsltTest#Mixed.XSLTFunctions__Non_DigitPattern",
    "libcore.xml.XsltXPathConformanceTestSuite$XsltTest#Mixed.XSLTFunctions__Pattern-separator",
    "libcore.xml.XsltXPathConformanceTestSuite$XsltTest#Mixed.XSLTFunctions__currency",
    "libcore.xml.XsltXPathConformanceTestSuite$XsltTest#Mixed.XSLTFunctions__defaultPattern",
    "libcore.xml.XsltXPathConformanceTestSuite$XsltTest#Mixed.XSLTFunctions__minimalValue",
    "libcore.xml.XsltXPathConformanceTestSuite$XsltTest#Mixed.XSLTFunctions__minimumValue",
    "libcore.xml.XsltXPathConformanceTestSuite$XsltTest#Mixed.XSLTFunctions__percentPattern",
    "libcore.xml.XsltXPathConformanceTestSuite$XsltTest#Mixed.XSLTFunctions__specialCharInPattern",
    "libcore.xml.XsltXPathConformanceTestSuite$XsltTest#Mixed.XSLTFunctions__testOn-0.00",
    "libcore.xml.XsltXPathConformanceTestSuite$XsltTest#XPath-Data-Model.Variables_UseDocumentFnToReturnRootNode",
    "libcore.xml.XsltXPathConformanceTestSuite$XsltTest#XPath-Data-Model.Variables_VariableWithinVariable",
    "libcore.xml.XsltXPathConformanceTestSuite$XsltTest#XPath-Data-Model.Variables__78117",
    "libcore.xml.XsltXPathConformanceTestSuite$XsltTest#XPath-Data-Model.Variables__78120",
    "libcore.xml.XsltXPathConformanceTestSuite$XsltTest#XPath-Data-Model.Variables__78125",
    "libcore.xml.XsltXPathConformanceTestSuite$XsltTest#XPath-Data-Model.Variables__78161",
    "libcore.xml.XsltXPathConformanceTestSuite$XsltTest#XPath-Data-Model.Variables__78356",
    "libcore.xml.XsltXPathConformanceTestSuite$XsltTest#XPath-Data-Model.Variables__78360",
    "libcore.xml.XsltXPathConformanceTestSuite$XsltTest#XPath-Data-Model.Variables__84633",
    "libcore.xml.XsltXPathConformanceTestSuite$XsltTest#XPath-Data-Model.Variables__84634",
    "libcore.xml.XsltXPathConformanceTestSuite$XsltTest#XPath-Data-Model.Variables__84636",
    "libcore.xml.XsltXPathConformanceTestSuite$XsltTest#XPath-Data-Model.Variables__84637",
    "libcore.xml.XsltXPathConformanceTestSuite$XsltTest#XPath-Data-Model.Variables__84697",
    "libcore.xml.XsltXPathConformanceTestSuite$XsltTest#XPath-Data-Model.Variables__84709",
    "libcore.xml.XsltXPathConformanceTestSuite$XsltTest#XPath-Data-Model.Variables__84710",
    "libcore.xml.XsltXPathConformanceTestSuite$XsltTest#XPath-Data-Model.Variables__84712",
    "libcore.xml.XsltXPathConformanceTestSuite$XsltTest#XSLT-Data-Manipulation.Keys_PerfRepro2",
    "libcore.xml.XsltXPathConformanceTestSuite$XsltTest#XSLT-Data-Manipulation.Keys_PerfRepro3",
    "libcore.xml.XsltXPathConformanceTestSuite$XsltTest#XSLT-Data-Manipulation.Keys__91832",
    "libcore.xml.XsltXPathConformanceTestSuite$XsltTest#XSLT-Data-Manipulation.Keys__91833",
    "libcore.xml.XsltXPathConformanceTestSuite$XsltTest#XSLT-Data-Manipulation.Keys__91836",
    "libcore.xml.XsltXPathConformanceTestSuite$XsltTest#XSLT-Data-Manipulation.Keys__91859",
    "libcore.xml.XsltXPathConformanceTestSuite$XsltTest#XSLT-Data-Manipulation.Sorting_SortExprWithCurrentInsideForEach1",
    "libcore.xml.XsltXPathConformanceTestSuite$XsltTest#XSLT-Data-Manipulation.Sorting_Sort_SortTextWithNonTextCharacters",
    "libcore.xml.XsltXPathConformanceTestSuite$XsltTest#XSLT-Data-Manipulation.Sorting_Sort_TextNodesSpanMultipleLines",
    "libcore.xml.XsltXPathConformanceTestSuite$XsltTest#XSLT-Data-Manipulation.Sorting_TurkishISortingTest",
    "libcore.xml.XsltXPathConformanceTestSuite$XsltTest#XSLT-Data-Manipulation.Sorting__77516",
    "libcore.xml.XsltXPathConformanceTestSuite$XsltTest#XSLT-Data-Manipulation.Sorting__77525",
    "libcore.xml.XsltXPathConformanceTestSuite$XsltTest#XSLT-Data-Manipulation.Sorting__77977",
    "libcore.xml.XsltXPathConformanceTestSuite$XsltTest#XSLT-Data-Manipulation.Sorting__78191",
    "libcore.xml.XsltXPathConformanceTestSuite$XsltTest#XSLT-Data-Manipulation.Sorting__78286",
    "libcore.xml.XsltXPathConformanceTestSuite$XsltTest#XSLT-Data-Manipulation.Sorting__78291",
    "libcore.xml.XsltXPathConformanceTestSuite$XsltTest#XSLT-Data-Manipulation.Sorting__84006",
    "libcore.xml.XsltXPathConformanceTestSuite$XsltTest#XSLT-Data-Manipulation.Sorting__91689",
    "libcore.xml.XsltXPathConformanceTestSuite$XsltTest#XSLT-Data-Manipulation.Sorting__91691",
    "libcore.xml.XsltXPathConformanceTestSuite$XsltTest#XSLT-Data-Manipulation.Sorting__91693",
    "libcore.xml.XsltXPathConformanceTestSuite$XsltTest#XSLT-Data-Manipulation.Sorting__91694",
    "libcore.xml.XsltXPathConformanceTestSuite$XsltTest#XSLT-Data-Manipulation.Sorting__91695",
    "libcore.xml.XsltXPathConformanceTestSuite$XsltTest#XSLT-Data-Manipulation.Sorting__91696",
    "libcore.xml.XsltXPathConformanceTestSuite$XsltTest#XSLT-Data-Manipulation.Sorting__91697",
    "libcore.xml.XsltXPathConformanceTestSuite$XsltTest#XSLT-Data-Manipulation.Sorting__91698",
    "libcore.xml.XsltXPathConformanceTestSuite$XsltTest#XSLT-Data-Manipulation.Sorting__91699",
    "libcore.xml.XsltXPathConformanceTestSuite$XsltTest#XSLT-Data-Manipulation.Sorting__91700",
    "libcore.xml.XsltXPathConformanceTestSuite$XsltTest#XSLT-Data-Manipulation.Sorting__91701",
    "libcore.xml.XsltXPathConformanceTestSuite$XsltTest#XSLT-Data-Manipulation.Sorting__91704",
    "libcore.xml.XsltXPathConformanceTestSuite$XsltTest#XSLT-Data-Manipulation.Sorting__91705",
    "libcore.xml.XsltXPathConformanceTestSuite$XsltTest#XSLT-Data-Manipulation.Sorting__91752",
    "libcore.xml.XsltXPathConformanceTestSuite$XsltTest#XSLT-Data-Manipulation.Sorting__91753",
    "libcore.xml.XsltXPathConformanceTestSuite$XsltTest#XSLT-Data-Model.Whitespaces__91422",
    "libcore.xml.XsltXPathConformanceTestSuite$XsltTest#XSLT-Data-Model.Whitespaces__91423",
    "libcore.xml.XsltXPathConformanceTestSuite$XsltTest#XSLT-Data-Model.Whitespaces__91425",
    "libcore.xml.XsltXPathConformanceTestSuite$XsltTest#XSLT-Data-Model.Whitespaces__91428",
    "libcore.xml.XsltXPathConformanceTestSuite$XsltTest#XSLT-Data-Model.Whitespaces__91443",
    "libcore.xml.XsltXPathConformanceTestSuite$XsltTest#XSLT-Data-Model.Whitespaces__91444",
    "libcore.xml.XsltXPathConformanceTestSuite$XsltTest#XSLT-Extendability.Fallback__91825",
    "libcore.xml.XsltXPathConformanceTestSuite$XsltTest#XSLT-Extendability.ForwardComp__91841",
    "libcore.xml.XsltXPathConformanceTestSuite$XsltTest#XSLT-Extendability.ForwardComp__91844",
    "libcore.xml.XsltXPathConformanceTestSuite$XsltTest#XSLT-Extendability.ForwardComp__91848",
    "libcore.xml.XsltXPathConformanceTestSuite$XsltTest#XSLT-Extendability.ForwardComp__91849",
    "libcore.xml.XsltXPathConformanceTestSuite$XsltTest#XSLT-Extendability.ForwardComp__91853",
    "libcore.xml.XsltXPathConformanceTestSuite$XsltTest#XSLT-Extendability.ForwardComp__91856",
    "libcore.xml.XsltXPathConformanceTestSuite$XsltTest#XSLT-Output.Output_AmpersandWithinHtmlAttribute",
    "libcore.xml.XsltXPathConformanceTestSuite$XsltTest#XSLT-Output.Output_DoctypePublicAndSystemAttribute",
    "libcore.xml.XsltXPathConformanceTestSuite$XsltTest#XSLT-Output.Output_DoctypePublicAttribute",
    "libcore.xml.XsltXPathConformanceTestSuite$XsltTest#XSLT-Output.Output_DoctypeSystemAttribute",
    "libcore.xml.XsltXPathConformanceTestSuite$XsltTest#XSLT-Output.Output_EmptyElement1",
    "libcore.xml.XsltXPathConformanceTestSuite$XsltTest#XSLT-Output.Output_EntityRefInAttribHtml",
    "libcore.xml.XsltXPathConformanceTestSuite$XsltTest#XSLT-Output.Output_HtmlOutputWithAmpersandCurlyBracket",
    "libcore.xml.XsltXPathConformanceTestSuite$XsltTest#XSLT-Output.Output_HtmlOutputWithLessThanInAttribute",
    "libcore.xml.XsltXPathConformanceTestSuite$XsltTest#XSLT-Output.Output_Html_Op_Href_Attr_non_ascii_value",
    "libcore.xml.XsltXPathConformanceTestSuite$XsltTest#XSLT-Output.Output_MediaTypeTest",
    "libcore.xml.XsltXPathConformanceTestSuite$XsltTest#XSLT-Output.Output_MethodEqualsHtmlWithoutIndentSet",
    "libcore.xml.XsltXPathConformanceTestSuite$XsltTest#XSLT-Output.Output_Modified84433",
    "libcore.xml.XsltXPathConformanceTestSuite$XsltTest#XSLT-Output.Output_Output_UseStandAloneAttributeWithMultipleRoots",
    "libcore.xml.XsltXPathConformanceTestSuite$XsltTest#XSLT-Output.Output_SignInHrefAttribute",
    "libcore.xml.XsltXPathConformanceTestSuite$XsltTest#XSLT-Output.Output_UseLiteralResultElementHead",
    "libcore.xml.XsltXPathConformanceTestSuite$XsltTest#XSLT-Output.Output__77929",
    "libcore.xml.XsltXPathConformanceTestSuite$XsltTest#XSLT-Output.Output__77930",
    "libcore.xml.XsltXPathConformanceTestSuite$XsltTest#XSLT-Output.Output__77936",
    "libcore.xml.XsltXPathConformanceTestSuite$XsltTest#XSLT-Output.Output__77939",
    "libcore.xml.XsltXPathConformanceTestSuite$XsltTest#XSLT-Output.Output__77940",
    "libcore.xml.XsltXPathConformanceTestSuite$XsltTest#XSLT-Output.Output__77966",
    "libcore.xml.XsltXPathConformanceTestSuite$XsltTest#XSLT-Output.Output__78175",
    "libcore.xml.XsltXPathConformanceTestSuite$XsltTest#XSLT-Output.Output__78176",
    "libcore.xml.XsltXPathConformanceTestSuite$XsltTest#XSLT-Output.Output__78177",
    "libcore.xml.XsltXPathConformanceTestSuite$XsltTest#XSLT-Output.Output__78180",
    "libcore.xml.XsltXPathConformanceTestSuite$XsltTest#XSLT-Output.Output__78221",
    "libcore.xml.XsltXPathConformanceTestSuite$XsltTest#XSLT-Output.Output__78222",
    "libcore.xml.XsltXPathConformanceTestSuite$XsltTest#XSLT-Output.Output__78223",
    "libcore.xml.XsltXPathConformanceTestSuite$XsltTest#XSLT-Output.Output__78224",
    "libcore.xml.XsltXPathConformanceTestSuite$XsltTest#XSLT-Output.Output__78225",
    "libcore.xml.XsltXPathConformanceTestSuite$XsltTest#XSLT-Output.Output__78226",
    "libcore.xml.XsltXPathConformanceTestSuite$XsltTest#XSLT-Output.Output__78227",
    "libcore.xml.XsltXPathConformanceTestSuite$XsltTest#XSLT-Output.Output__78229",
    "libcore.xml.XsltXPathConformanceTestSuite$XsltTest#XSLT-Output.Output__84010",
    "libcore.xml.XsltXPathConformanceTestSuite$XsltTest#XSLT-Output.Output__84011",
    "libcore.xml.XsltXPathConformanceTestSuite$XsltTest#XSLT-Output.Output__84012",
    "libcore.xml.XsltXPathConformanceTestSuite$XsltTest#XSLT-Output.Output__84015",
    "libcore.xml.XsltXPathConformanceTestSuite$XsltTest#XSLT-Output.Output__84016",
    "libcore.xml.XsltXPathConformanceTestSuite$XsltTest#XSLT-Output.Output__84017",
    "libcore.xml.XsltXPathConformanceTestSuite$XsltTest#XSLT-Output.Output__84018",
    "libcore.xml.XsltXPathConformanceTestSuite$XsltTest#XSLT-Output.Output__84019",
    "libcore.xml.XsltXPathConformanceTestSuite$XsltTest#XSLT-Output.Output__84020",
    "libcore.xml.XsltXPathConformanceTestSuite$XsltTest#XSLT-Output.Output__84021",
    "libcore.xml.XsltXPathConformanceTestSuite$XsltTest#XSLT-Output.Output__84022",
    "libcore.xml.XsltXPathConformanceTestSuite$XsltTest#XSLT-Output.Output__84025",
    "libcore.xml.XsltXPathConformanceTestSuite$XsltTest#XSLT-Output.Output__84165",
    "libcore.xml.XsltXPathConformanceTestSuite$XsltTest#XSLT-Output.Output__84260",
    "libcore.xml.XsltXPathConformanceTestSuite$XsltTest#XSLT-Output.Output__84264",
    "libcore.xml.XsltXPathConformanceTestSuite$XsltTest#XSLT-Output.Output__84271",
    "libcore.xml.XsltXPathConformanceTestSuite$XsltTest#XSLT-Output.Output__84273",
    "libcore.xml.XsltXPathConformanceTestSuite$XsltTest#XSLT-Output.Output__84277",
    "libcore.xml.XsltXPathConformanceTestSuite$XsltTest#XSLT-Output.Output__84280",
    "libcore.xml.XsltXPathConformanceTestSuite$XsltTest#XSLT-Output.Output__84282",
    "libcore.xml.XsltXPathConformanceTestSuite$XsltTest#XSLT-Output.Output__84285",
    "libcore.xml.XsltXPathConformanceTestSuite$XsltTest#XSLT-Output.Output__84306",
    "libcore.xml.XsltXPathConformanceTestSuite$XsltTest#XSLT-Output.Output__84309",
    "libcore.xml.XsltXPathConformanceTestSuite$XsltTest#XSLT-Output.Output__84374",
    "libcore.xml.XsltXPathConformanceTestSuite$XsltTest#XSLT-Output.Output__84428",
    "libcore.xml.XsltXPathConformanceTestSuite$XsltTest#XSLT-Output.Output__84429",
    "libcore.xml.XsltXPathConformanceTestSuite$XsltTest#XSLT-Output.Output__84432",
    "libcore.xml.XsltXPathConformanceTestSuite$XsltTest#XSLT-Output.Output__84433",
    "libcore.xml.XsltXPathConformanceTestSuite$XsltTest#XSLT-Output.Output__84434",
    "libcore.xml.XsltXPathConformanceTestSuite$XsltTest#XSLT-Output.Output__84452",
    "libcore.xml.XsltXPathConformanceTestSuite$XsltTest#XSLT-Output.Output__84453",
    "libcore.xml.XsltXPathConformanceTestSuite$XsltTest#XSLT-Output.Output__84454",
    "libcore.xml.XsltXPathConformanceTestSuite$XsltTest#XSLT-Output.Output__84455",
    "libcore.xml.XsltXPathConformanceTestSuite$XsltTest#XSLT-Output.Output__84456",
    "libcore.xml.XsltXPathConformanceTestSuite$XsltTest#XSLT-Output.Output__84457",
    "libcore.xml.XsltXPathConformanceTestSuite$XsltTest#XSLT-Output.Output__84458",
    "libcore.xml.XsltXPathConformanceTestSuite$XsltTest#XSLT-Output.Output__84459",
    "libcore.xml.XsltXPathConformanceTestSuite$XsltTest#XSLT-Output.Output__84460",
    "libcore.xml.XsltXPathConformanceTestSuite$XsltTest#XSLT-Output.Output__84461",
    "libcore.xml.XsltXPathConformanceTestSuite$XsltTest#XSLT-Output.Output__84462",
    "libcore.xml.XsltXPathConformanceTestSuite$XsltTest#XSLT-Result-Tree.AVTs__77536",
    "libcore.xml.XsltXPathConformanceTestSuite$XsltTest#XSLT-Result-Tree.AVTs__77562",
    "libcore.xml.XsltXPathConformanceTestSuite$XsltTest#XSLT-Result-Tree.AVTs__77564",
    "libcore.xml.XsltXPathConformanceTestSuite$XsltTest#XSLT-Result-Tree.AVTs__77574",
    "libcore.xml.XsltXPathConformanceTestSuite$XsltTest#XSLT-Result-Tree.AVTs__77591",
    "libcore.xml.XsltXPathConformanceTestSuite$XsltTest#XSLT-Result-Tree.AVTs__77596",
    "libcore.xml.XsltXPathConformanceTestSuite$XsltTest#XSLT-Result-Tree.AVTs__77599",
    "libcore.xml.XsltXPathConformanceTestSuite$XsltTest#XSLT-Result-Tree.AttributeSets_RefToUndefinedAttributeSet",
    "libcore.xml.XsltXPathConformanceTestSuite$XsltTest#XSLT-Result-Tree.AttributeSets__91035",
    "libcore.xml.XsltXPathConformanceTestSuite$XsltTest#XSLT-Result-Tree.AttributeSets__91038",
    "libcore.xml.XsltXPathConformanceTestSuite$XsltTest#XSLT-Result-Tree.AttributeSets__91080",
    "libcore.xml.XsltXPathConformanceTestSuite$XsltTest#XSLT-Result-Tree.AttributeSets__91081",
    "libcore.xml.XsltXPathConformanceTestSuite$XsltTest#XSLT-Result-Tree.AttributeSets__91083",
    "libcore.xml.XsltXPathConformanceTestSuite$XsltTest#XSLT-Result-Tree.AttributeSets__91098",
    "libcore.xml.XsltXPathConformanceTestSuite$XsltTest#XSLT-Result-Tree.AttributeSets__91100",
    "libcore.xml.XsltXPathConformanceTestSuite$XsltTest#XSLT-Result-Tree.AttributeSets__91119",
    "libcore.xml.XsltXPathConformanceTestSuite$XsltTest#XSLT-Result-Tree.Attributes_Attribute_AttributeWithEmptyName",
    "libcore.xml.XsltXPathConformanceTestSuite$XsltTest#XSLT-Result-Tree.Attributes_Attribute_EmptyNameAttributeWithNS",
    "libcore.xml.XsltXPathConformanceTestSuite$XsltTest#XSLT-Result-Tree.Attributes_Attribute_InvalidNamespacePrefix",
    "libcore.xml.XsltXPathConformanceTestSuite$XsltTest#XSLT-Result-Tree.Attributes_Attribute_UseXmlnsNsAsNamespaceForAttribute",
    "libcore.xml.XsltXPathConformanceTestSuite$XsltTest#XSLT-Result-Tree.Attributes__78365",
    "libcore.xml.XsltXPathConformanceTestSuite$XsltTest#XSLT-Result-Tree.Attributes__78369",
    "libcore.xml.XsltXPathConformanceTestSuite$XsltTest#XSLT-Result-Tree.Attributes__78373",
    "libcore.xml.XsltXPathConformanceTestSuite$XsltTest#XSLT-Result-Tree.Attributes__78374",
    "libcore.xml.XsltXPathConformanceTestSuite$XsltTest#XSLT-Result-Tree.Attributes__78376",
    "libcore.xml.XsltXPathConformanceTestSuite$XsltTest#XSLT-Result-Tree.Attributes__78378",
    "libcore.xml.XsltXPathConformanceTestSuite$XsltTest#XSLT-Result-Tree.Attributes__78386",
    "libcore.xml.XsltXPathConformanceTestSuite$XsltTest#XSLT-Result-Tree.Attributes__81487",
    "libcore.xml.XsltXPathConformanceTestSuite$XsltTest#XSLT-Result-Tree.Attributes__81551",
    "libcore.xml.XsltXPathConformanceTestSuite$XsltTest#XSLT-Result-Tree.Attributes__89463",
    "libcore.xml.XsltXPathConformanceTestSuite$XsltTest#XSLT-Result-Tree.Attributes__89464",
    "libcore.xml.XsltXPathConformanceTestSuite$XsltTest#XSLT-Result-Tree.Attributes__89465",
    "libcore.xml.XsltXPathConformanceTestSuite$XsltTest#XSLT-Result-Tree.Copying_ResultTreeFragmentWithEscapedText",
    "libcore.xml.XsltXPathConformanceTestSuite$XsltTest#XSLT-Result-Tree.Elements_Element_ElementWithNSFromNameFn",
    "libcore.xml.XsltXPathConformanceTestSuite$XsltTest#XSLT-Result-Tree.Elements_Element_ElementWithNoNameSpecified",
    "libcore.xml.XsltXPathConformanceTestSuite$XsltTest#XSLT-Result-Tree.Elements_Element_ElementWithNoNameSpecifiedButValidNS",
    "libcore.xml.XsltXPathConformanceTestSuite$XsltTest#XSLT-Result-Tree.Elements_Element_UseXslElementWIthNamespaceEqualToXmlnsUri",
    "libcore.xml.XsltXPathConformanceTestSuite$XsltTest#XSLT-Result-Tree.Elements_Element_UseXslElementWithNameSpaceAttrEqualToXmlnsUri",
    "libcore.xml.XsltXPathConformanceTestSuite$XsltTest#XSLT-Result-Tree.Elements__78347",
    "libcore.xml.XsltXPathConformanceTestSuite$XsltTest#XSLT-Result-Tree.Elements__78358",
    "libcore.xml.XsltXPathConformanceTestSuite$XsltTest#XSLT-Result-Tree.Elements__78362",
    "libcore.xml.XsltXPathConformanceTestSuite$XsltTest#XSLT-Result-Tree.Elements__78363",
    "libcore.xml.XsltXPathConformanceTestSuite$XsltTest#XSLT-Result-Tree.Elements__83968",
    "libcore.xml.XsltXPathConformanceTestSuite$XsltTest#XSLT-Result-Tree.Elements__89171",
    "libcore.xml.XsltXPathConformanceTestSuite$XsltTest#XSLT-Result-Tree.Elements__89716",
    "libcore.xml.XsltXPathConformanceTestSuite$XsltTest#XSLT-Result-Tree.Elements__89717",
    "libcore.xml.XsltXPathConformanceTestSuite$XsltTest#XSLT-Result-Tree.Elements__89718",
    "libcore.xml.XsltXPathConformanceTestSuite$XsltTest#XSLT-Result-Tree.FormatNumber_DecimalFormatSameCharForDecimalAndGrpSep",
    "libcore.xml.XsltXPathConformanceTestSuite$XsltTest#XSLT-Result-Tree.FormatNumber_DecimalFormatZeroDigit",
    "libcore.xml.XsltXPathConformanceTestSuite$XsltTest#XSLT-Result-Tree.FormatNumber_DecimalFormatZeroDigit1",
    "libcore.xml.XsltXPathConformanceTestSuite$XsltTest#XSLT-Result-Tree.FormatNumber_DecimalFormatZeroDigit2",
    "libcore.xml.XsltXPathConformanceTestSuite$XsltTest#XSLT-Result-Tree.FormatNumber_FormatNumber_SemiColonDelimitsToWhitespace",
    "libcore.xml.XsltXPathConformanceTestSuite$XsltTest#XSLT-Result-Tree.FormatNumber_TestGrpSepr",
    "libcore.xml.XsltXPathConformanceTestSuite$XsltTest#XSLT-Result-Tree.FormatNumber_ValueOf_FormatNumberWithoutPositiveNumberFormatPattern",
    "libcore.xml.XsltXPathConformanceTestSuite$XsltTest#XSLT-Result-Tree.Namespace_XPath_Conflict_XPath_XSLT",
    "libcore.xml.XsltXPathConformanceTestSuite$XsltTest#XSLT-Result-Tree.Namespace_XPath_DefaultNamespace",
    "libcore.xml.XsltXPathConformanceTestSuite$XsltTest#XSLT-Result-Tree.Namespace_XPath_NavigatorMethods",
    "libcore.xml.XsltXPathConformanceTestSuite$XsltTest#XSLT-Result-Tree.Namespace_XPath_PredefinedPrefix_XML",
    "libcore.xml.XsltXPathConformanceTestSuite$XsltTest#XSLT-Result-Tree.Namespace_XPath_PredefinedPrefix_XMLNS",
    "libcore.xml.XsltXPathConformanceTestSuite$XsltTest#XSLT-Result-Tree.Namespace_XPath_SameQuery_DiffNamespace",
    "libcore.xml.XsltXPathConformanceTestSuite$XsltTest#XSLT-Result-Tree.Namespace_XPath_ScopingRules",
    "libcore.xml.XsltXPathConformanceTestSuite$XsltTest#XSLT-Result-Tree.Number_NaNOrInvalidValue",
    "libcore.xml.XsltXPathConformanceTestSuite$XsltTest#XSLT-Result-Tree.Number_ValueAsEmptyNodeset",
    "libcore.xml.XsltXPathConformanceTestSuite$XsltTest#XSLT-Result-Tree.Number_ValueAsNodesetTest1",
    "libcore.xml.XsltXPathConformanceTestSuite$XsltTest#XSLT-Result-Tree.Number__84683",
    "libcore.xml.XsltXPathConformanceTestSuite$XsltTest#XSLT-Result-Tree.Number__84687",
    "libcore.xml.XsltXPathConformanceTestSuite$XsltTest#XSLT-Result-Tree.Number__84692",
    "libcore.xml.XsltXPathConformanceTestSuite$XsltTest#XSLT-Result-Tree.Number__84694",
    "libcore.xml.XsltXPathConformanceTestSuite$XsltTest#XSLT-Result-Tree.Number__84699",
    "libcore.xml.XsltXPathConformanceTestSuite$XsltTest#XSLT-Result-Tree.Number__84700",
    "libcore.xml.XsltXPathConformanceTestSuite$XsltTest#XSLT-Result-Tree.Number__84705",
    "libcore.xml.XsltXPathConformanceTestSuite$XsltTest#XSLT-Result-Tree.Number__84715",
    "libcore.xml.XsltXPathConformanceTestSuite$XsltTest#XSLT-Result-Tree.Number__84716",
    "libcore.xml.XsltXPathConformanceTestSuite$XsltTest#XSLT-Result-Tree.Number__84717",
    "libcore.xml.XsltXPathConformanceTestSuite$XsltTest#XSLT-Result-Tree.Number__84722",
    "libcore.xml.XsltXPathConformanceTestSuite$XsltTest#XSLT-Result-Tree.Number__84723",
    "libcore.xml.XsltXPathConformanceTestSuite$XsltTest#XSLT-Result-Tree.Number__84724",
    "libcore.xml.XsltXPathConformanceTestSuite$XsltTest#XSLT-Result-Tree.Number__84725",
    "libcore.xml.XsltXPathConformanceTestSuite$XsltTest#XSLT-Result-Tree.Number__91026",
    "libcore.xml.XsltXPathConformanceTestSuite$XsltTest#XSLT-Result-Tree.Number__91027",
    "libcore.xml.XsltXPathConformanceTestSuite$XsltTest#XSLT-Result-Tree.Number__91028",
    "libcore.xml.XsltXPathConformanceTestSuite$XsltTest#XSLT-Result-Tree.Number__91029",
    "libcore.xml.XsltXPathConformanceTestSuite$XsltTest#XSLT-Result-Tree.ProcessingInstruction_InvalidPIName1",
    "libcore.xml.XsltXPathConformanceTestSuite$XsltTest#XSLT-Result-Tree.ProcessingInstruction__78196",
    "libcore.xml.XsltXPathConformanceTestSuite$XsltTest#XSLT-Result-Tree.ProcessingInstruction__78202",
    "libcore.xml.XsltXPathConformanceTestSuite$XsltTest#XSLT-Result-Tree.ProcessingInstruction__78204",
    "libcore.xml.XsltXPathConformanceTestSuite$XsltTest#XSLT-Result-Tree.ProcessingInstruction__78217",
    "libcore.xml.XsltXPathConformanceTestSuite$XsltTest#XSLT-Result-Tree.ProcessingInstruction__78218",
    "libcore.xml.XsltXPathConformanceTestSuite$XsltTest#XSLT-Result-Tree.ProcessingInstruction__78219",
    "libcore.xml.XsltXPathConformanceTestSuite$XsltTest#XSLT-Result-Tree.Text_DoeWithCdataInText",
    "libcore.xml.XsltXPathConformanceTestSuite$XsltTest#XSLT-Result-Tree.Text_Modified78311",
    "libcore.xml.XsltXPathConformanceTestSuite$XsltTest#XSLT-Result-Tree.Text__78245",
    "libcore.xml.XsltXPathConformanceTestSuite$XsltTest#XSLT-Result-Tree.Text__78272",
    "libcore.xml.XsltXPathConformanceTestSuite$XsltTest#XSLT-Result-Tree.Text__78273",
    "libcore.xml.XsltXPathConformanceTestSuite$XsltTest#XSLT-Result-Tree.Text__78274",
    "libcore.xml.XsltXPathConformanceTestSuite$XsltTest#XSLT-Result-Tree.Text__78275",
    "libcore.xml.XsltXPathConformanceTestSuite$XsltTest#XSLT-Result-Tree.Text__78276",
    "libcore.xml.XsltXPathConformanceTestSuite$XsltTest#XSLT-Result-Tree.Text__78281",
    "libcore.xml.XsltXPathConformanceTestSuite$XsltTest#XSLT-Result-Tree.Text__78308",
    "libcore.xml.XsltXPathConformanceTestSuite$XsltTest#XSLT-Result-Tree.Text__78309",
    "libcore.xml.XsltXPathConformanceTestSuite$XsltTest#XSLT-Result-Tree.Text__78311",
    "libcore.xml.XsltXPathConformanceTestSuite$XsltTest#XSLT-Result-Tree.Text_modified78308",
    "libcore.xml.XsltXPathConformanceTestSuite$XsltTest#XSLT-Result-Tree.Text_modified78309",
    "libcore.xml.XsltXPathConformanceTestSuite$XsltTest#XSLT-Result-Tree.attribset_attribset10",
    "libcore.xml.XsltXPathConformanceTestSuite$XsltTest#XSLT-Result-Tree.attribset_attribset17",
    "libcore.xml.XsltXPathConformanceTestSuite$XsltTest#XSLT-Result-Tree.attribset_attribset27",
    "libcore.xml.XsltXPathConformanceTestSuite$XsltTest#XSLT-Result-Tree.attribset_attribset29",
    "libcore.xml.XsltXPathConformanceTestSuite$XsltTest#XSLT-Result-Tree.attribset_attribset31",
    "libcore.xml.XsltXPathConformanceTestSuite$XsltTest#XSLT-Result-Tree.attribset_attribset32",
    "libcore.xml.XsltXPathConformanceTestSuite$XsltTest#XSLT-Result-Tree.attribset_attribset40",
    "libcore.xml.XsltXPathConformanceTestSuite$XsltTest#XSLT-Result-Tree.attribset_attribset41",
    "libcore.xml.XsltXPathConformanceTestSuite$XsltTest#XSLT-Result-Tree.attribset_attribset42",
    "libcore.xml.XsltXPathConformanceTestSuite$XsltTest#XSLT-Result-Tree.attribvaltemplate_attribvaltemplate08",
    "libcore.xml.XsltXPathConformanceTestSuite$XsltTest#XSLT-Result-Tree.copy_copy16",
    "libcore.xml.XsltXPathConformanceTestSuite$XsltTest#XSLT-Result-Tree.copy_copy19",
    "libcore.xml.XsltXPathConformanceTestSuite$XsltTest#XSLT-Result-Tree.copy_copy20",
    "libcore.xml.XsltXPathConformanceTestSuite$XsltTest#XSLT-Result-Tree.copy_copy21",
    "libcore.xml.XsltXPathConformanceTestSuite$XsltTest#XSLT-Result-Tree.copy_copy22",
    "libcore.xml.XsltXPathConformanceTestSuite$XsltTest#XSLT-Result-Tree.copy_copy38",
    "libcore.xml.XsltXPathConformanceTestSuite$XsltTest#XSLT-Result-Tree.copy_copy56",
    "libcore.xml.XsltXPathConformanceTestSuite$XsltTest#XSLT-Result-Tree.copy_copy58",
    "libcore.xml.XsltXPathConformanceTestSuite$XsltTest#XSLT-Result-Tree.copy_copy60",
    "libcore.xml.XsltXPathConformanceTestSuite$XsltTest#XSLT-Result-Tree.extend_extend02",
    "libcore.xml.XsltXPathConformanceTestSuite$XsltTest#XSLT-Result-Tree.extend_extend04",
    "libcore.xml.XsltXPathConformanceTestSuite$XsltTest#XSLT-Result-Tree.idkey_idkey04",
    "libcore.xml.XsltXPathConformanceTestSuite$XsltTest#XSLT-Result-Tree.idkey_idkey22",
    "libcore.xml.XsltXPathConformanceTestSuite$XsltTest#XSLT-Result-Tree.idkey_idkey24",
    "libcore.xml.XsltXPathConformanceTestSuite$XsltTest#XSLT-Result-Tree.idkey_idkey26",
    "libcore.xml.XsltXPathConformanceTestSuite$XsltTest#XSLT-Result-Tree.idkey_idkey31",
    "libcore.xml.XsltXPathConformanceTestSuite$XsltTest#XSLT-Result-Tree.idkey_idkey37",
    "libcore.xml.XsltXPathConformanceTestSuite$XsltTest#XSLT-Result-Tree.idkey_idkey38",
    "libcore.xml.XsltXPathConformanceTestSuite$XsltTest#XSLT-Result-Tree.idkey_idkey39",
    "libcore.xml.XsltXPathConformanceTestSuite$XsltTest#XSLT-Result-Tree.idkey_idkey40",
    "libcore.xml.XsltXPathConformanceTestSuite$XsltTest#XSLT-Result-Tree.idkey_idkey41",
    "libcore.xml.XsltXPathConformanceTestSuite$XsltTest#XSLT-Result-Tree.idkey_idkey42",
    "libcore.xml.XsltXPathConformanceTestSuite$XsltTest#XSLT-Result-Tree.idkey_idkey43",
    "libcore.xml.XsltXPathConformanceTestSuite$XsltTest#XSLT-Result-Tree.idkey_idkey55",
    "libcore.xml.XsltXPathConformanceTestSuite$XsltTest#XSLT-Result-Tree.idkey_idkey56",
    "libcore.xml.XsltXPathConformanceTestSuite$XsltTest#XSLT-Result-Tree.idkey_idkey57",
    "libcore.xml.XsltXPathConformanceTestSuite$XsltTest#XSLT-Result-Tree.idkey_idkey58",
    "libcore.xml.XsltXPathConformanceTestSuite$XsltTest#XSLT-Result-Tree.idkey_idkey60",
    "libcore.xml.XsltXPathConformanceTestSuite$XsltTest#XSLT-Result-Tree.idkey_idkey61",
    "libcore.xml.XsltXPathConformanceTestSuite$XsltTest#XSLT-Result-Tree.idkey_idkey62",
    "libcore.xml.XsltXPathConformanceTestSuite$XsltTest#XSLT-Result-Tree.match_match11",
    "libcore.xml.XsltXPathConformanceTestSuite$XsltTest#XSLT-Result-Tree.message_message15",
    "libcore.xml.XsltXPathConformanceTestSuite$XsltTest#XSLT-Result-Tree.namespace_namespace32",
    "libcore.xml.XsltXPathConformanceTestSuite$XsltTest#XSLT-Result-Tree.namespace_namespace34",
    "libcore.xml.XsltXPathConformanceTestSuite$XsltTest#XSLT-Result-Tree.numberformat_numberformat07",
    "libcore.xml.XsltXPathConformanceTestSuite$XsltTest#XSLT-Result-Tree.numberformat_numberformat35",
    "libcore.xml.XsltXPathConformanceTestSuite$XsltTest#XSLT-Result-Tree.numbering_numbering14",
    "libcore.xml.XsltXPathConformanceTestSuite$XsltTest#XSLT-Result-Tree.numbering_numbering17",
    "libcore.xml.XsltXPathConformanceTestSuite$XsltTest#XSLT-Result-Tree.numbering_numbering79",
    "libcore.xml.XsltXPathConformanceTestSuite$XsltTest#XSLT-Result-Tree.numbering_numbering91",
    "libcore.xml.XsltXPathConformanceTestSuite$XsltTest#XSLT-Result-Tree.output_output01",
    "libcore.xml.XsltXPathConformanceTestSuite$XsltTest#XSLT-Result-Tree.output_output02",
    "libcore.xml.XsltXPathConformanceTestSuite$XsltTest#XSLT-Result-Tree.output_output03",
    "libcore.xml.XsltXPathConformanceTestSuite$XsltTest#XSLT-Result-Tree.output_output04",
    "libcore.xml.XsltXPathConformanceTestSuite$XsltTest#XSLT-Result-Tree.output_output05",
    "libcore.xml.XsltXPathConformanceTestSuite$XsltTest#XSLT-Result-Tree.output_output06",
    "libcore.xml.XsltXPathConformanceTestSuite$XsltTest#XSLT-Result-Tree.output_output08",
    "libcore.xml.XsltXPathConformanceTestSuite$XsltTest#XSLT-Result-Tree.output_output09",
    "libcore.xml.XsltXPathConformanceTestSuite$XsltTest#XSLT-Result-Tree.output_output10",
    "libcore.xml.XsltXPathConformanceTestSuite$XsltTest#XSLT-Result-Tree.output_output110",
    "libcore.xml.XsltXPathConformanceTestSuite$XsltTest#XSLT-Result-Tree.output_output111",
    "libcore.xml.XsltXPathConformanceTestSuite$XsltTest#XSLT-Result-Tree.output_output113",
    "libcore.xml.XsltXPathConformanceTestSuite$XsltTest#XSLT-Result-Tree.output_output17",
    "libcore.xml.XsltXPathConformanceTestSuite$XsltTest#XSLT-Result-Tree.output_output22",
    "libcore.xml.XsltXPathConformanceTestSuite$XsltTest#XSLT-Result-Tree.output_output25",
    "libcore.xml.XsltXPathConformanceTestSuite$XsltTest#XSLT-Result-Tree.output_output26",
    "libcore.xml.XsltXPathConformanceTestSuite$XsltTest#XSLT-Result-Tree.output_output28",
    "libcore.xml.XsltXPathConformanceTestSuite$XsltTest#XSLT-Result-Tree.output_output32",
    "libcore.xml.XsltXPathConformanceTestSuite$XsltTest#XSLT-Result-Tree.output_output33",
    "libcore.xml.XsltXPathConformanceTestSuite$XsltTest#XSLT-Result-Tree.output_output34",
    "libcore.xml.XsltXPathConformanceTestSuite$XsltTest#XSLT-Result-Tree.output_output35",
    "libcore.xml.XsltXPathConformanceTestSuite$XsltTest#XSLT-Result-Tree.output_output36",
    "libcore.xml.XsltXPathConformanceTestSuite$XsltTest#XSLT-Result-Tree.output_output37",
    "libcore.xml.XsltXPathConformanceTestSuite$XsltTest#XSLT-Result-Tree.output_output38",
    "libcore.xml.XsltXPathConformanceTestSuite$XsltTest#XSLT-Result-Tree.output_output39",
    "libcore.xml.XsltXPathConformanceTestSuite$XsltTest#XSLT-Result-Tree.output_output40",
    "libcore.xml.XsltXPathConformanceTestSuite$XsltTest#XSLT-Result-Tree.output_output48",
    "libcore.xml.XsltXPathConformanceTestSuite$XsltTest#XSLT-Result-Tree.output_output49",
    "libcore.xml.XsltXPathConformanceTestSuite$XsltTest#XSLT-Result-Tree.output_output50",
    "libcore.xml.XsltXPathConformanceTestSuite$XsltTest#XSLT-Result-Tree.output_output52",
    "libcore.xml.XsltXPathConformanceTestSuite$XsltTest#XSLT-Result-Tree.output_output59",
    "libcore.xml.XsltXPathConformanceTestSuite$XsltTest#XSLT-Result-Tree.output_output60",
    "libcore.xml.XsltXPathConformanceTestSuite$XsltTest#XSLT-Result-Tree.output_output61",
    "libcore.xml.XsltXPathConformanceTestSuite$XsltTest#XSLT-Result-Tree.output_output62",
    "libcore.xml.XsltXPathConformanceTestSuite$XsltTest#XSLT-Result-Tree.output_output70",
    "libcore.xml.XsltXPathConformanceTestSuite$XsltTest#XSLT-Result-Tree.output_output72",
    "libcore.xml.XsltXPathConformanceTestSuite$XsltTest#XSLT-Result-Tree.output_output73",
    "libcore.xml.XsltXPathConformanceTestSuite$XsltTest#XSLT-Result-Tree.output_output74",
    "libcore.xml.XsltXPathConformanceTestSuite$XsltTest#XSLT-Result-Tree.output_output75",
    "libcore.xml.XsltXPathConformanceTestSuite$XsltTest#XSLT-Result-Tree.output_output86",
    "libcore.xml.XsltXPathConformanceTestSuite$XsltTest#XSLT-Result-Tree.processorinfo_processorinfo03",
    "libcore.xml.XsltXPathConformanceTestSuite$XsltTest#XSLT-Result-Tree.select_select73",
    "libcore.xml.XsltXPathConformanceTestSuite$XsltTest#XSLT-Result-Tree.select_select74",
    "libcore.xml.XsltXPathConformanceTestSuite$XsltTest#XSLT-Result-Tree.sort_sort08",
    "libcore.xml.XsltXPathConformanceTestSuite$XsltTest#XSLT-Result-Tree.sort_sort27",
    "libcore.xml.XsltXPathConformanceTestSuite$XsltTest#XSLT-Result-Tree.ver_ver05",
    "libcore.xml.XsltXPathConformanceTestSuite$XsltTest#XSLT-Result-Tree.ver_ver06",
    "libcore.xml.XsltXPathConformanceTestSuite$XsltTest#XSLT-Structure.Import__84614",
    "libcore.xml.XsltXPathConformanceTestSuite$XsltTest#XSLT-Structure.Import__84615",
    "libcore.xml.XsltXPathConformanceTestSuite$XsltTest#XSLT-Structure.Import__91032",
    "libcore.xml.XsltXPathConformanceTestSuite$XsltTest#XSLT-Structure.Import__91148",
    "libcore.xml.XsltXPathConformanceTestSuite$XsltTest#XSLT-Structure.Import__91150",
    "libcore.xml.XsltXPathConformanceTestSuite$XsltTest#XSLT-Structure.Import__91151",
    "libcore.xml.XsltXPathConformanceTestSuite$XsltTest#XSLT-Structure.Import__91156",
    "libcore.xml.XsltXPathConformanceTestSuite$XsltTest#XSLT-Structure.Import__91157",
    "libcore.xml.XsltXPathConformanceTestSuite$XsltTest#XSLT-Structure.Import__91158",
    "libcore.xml.XsltXPathConformanceTestSuite$XsltTest#XSLT-Structure.Import__91165",
    "libcore.xml.XsltXPathConformanceTestSuite$XsltTest#XSLT-Structure.Include_Include_IncludeStylesheetWithoutXslNamespace",
    "libcore.xml.XsltXPathConformanceTestSuite$XsltTest#XSLT-Structure.Include_Include_IncludedStylesheetShouldHaveDifferentBaseUri",
    "libcore.xml.XsltXPathConformanceTestSuite$XsltTest#XSLT-Structure.Include_NestedIncludes",
    "libcore.xml.XsltXPathConformanceTestSuite$XsltTest#XSLT-Structure.Include_RelUriTest1",
    "libcore.xml.XsltXPathConformanceTestSuite$XsltTest#XSLT-Structure.Include_RelUriTest2",
    "libcore.xml.XsltXPathConformanceTestSuite$XsltTest#XSLT-Structure.Include_RelUriTest3",
    "libcore.xml.XsltXPathConformanceTestSuite$XsltTest#XSLT-Structure.Include_RelUriTest4",
    "libcore.xml.XsltXPathConformanceTestSuite$XsltTest#XSLT-Structure.Include_RelUriTest5",
    "libcore.xml.XsltXPathConformanceTestSuite$XsltTest#XSLT-Structure.Include_RelUriTest6",
    "libcore.xml.XsltXPathConformanceTestSuite$XsltTest#XSLT-Structure.Include__77489",
    "libcore.xml.XsltXPathConformanceTestSuite$XsltTest#XSLT-Structure.Include__77504",
    "libcore.xml.XsltXPathConformanceTestSuite$XsltTest#XSLT-Structure.Include__77515",
    "libcore.xml.XsltXPathConformanceTestSuite$XsltTest#XSLT-Structure.Include__77736",
    "libcore.xml.XsltXPathConformanceTestSuite$XsltTest#XSLT-Structure.Include__77745",
    "libcore.xml.XsltXPathConformanceTestSuite$XsltTest#XSLT-Structure.Include__77750",
    "libcore.xml.XsltXPathConformanceTestSuite$XsltTest#XSLT-Structure.Include__77751",
    "libcore.xml.XsltXPathConformanceTestSuite$XsltTest#XSLT-Structure.Include__78295",
    "libcore.xml.XsltXPathConformanceTestSuite$XsltTest#XSLT-Structure.Include__78296",
    "libcore.xml.XsltXPathConformanceTestSuite$XsltTest#XSLT-Structure.Include__78398",
    "libcore.xml.XsltXPathConformanceTestSuite$XsltTest#XSLT-Structure.Include__84463",
    "libcore.xml.XsltXPathConformanceTestSuite$XsltTest#XSLT-Structure.Include__84464",
    "libcore.xml.XsltXPathConformanceTestSuite$XsltTest#XSLT-Structure.Namespace-alias_NSAlias_In_Import",
    "libcore.xml.XsltXPathConformanceTestSuite$XsltTest#XSLT-Structure.Namespace-alias_Namespace-Alias_NSAliasForDefaultWithExcludeResPref",
    "libcore.xml.XsltXPathConformanceTestSuite$XsltTest#XSLT-Structure.Namespace-alias_Namespace-Alias_Test1",
    "libcore.xml.XsltXPathConformanceTestSuite$XsltTest#XSLT-Structure.Namespace-alias_Namespace-Alias_Test2",
    "libcore.xml.XsltXPathConformanceTestSuite$XsltTest#XSLT-Structure.Namespace-alias_Namespace-Alias_WithinRTF",
    "libcore.xml.XsltXPathConformanceTestSuite$XsltTest#XSLT-Structure.Namespace-alias__91781",
    "libcore.xml.XsltXPathConformanceTestSuite$XsltTest#XSLT-Structure.Namespace-alias__91782",
    "libcore.xml.XsltXPathConformanceTestSuite$XsltTest#XSLT-Structure.Namespace-alias__91785",
    "libcore.xml.XsltXPathConformanceTestSuite$XsltTest#XSLT-Structure.Namespace-alias__91786",
    "libcore.xml.XsltXPathConformanceTestSuite$XsltTest#XSLT-Structure.Namespace_CheckXmlnsResetOnResultTree",
    "libcore.xml.XsltXPathConformanceTestSuite$XsltTest#XSLT-Structure.Namespace__77655",
    "libcore.xml.XsltXPathConformanceTestSuite$XsltTest#XSLT-Structure.Namespace__77665",
    "libcore.xml.XsltXPathConformanceTestSuite$XsltTest#XSLT-Structure.Namespace__77670",
    "libcore.xml.XsltXPathConformanceTestSuite$XsltTest#XSLT-Structure.Namespace__77675",
    "libcore.xml.XsltXPathConformanceTestSuite$XsltTest#XSLT-Structure.Namespace__78027",
    "libcore.xml.XsltXPathConformanceTestSuite$XsltTest#XSLT-Structure.Stylesheet__91802",
    "libcore.xml.XsltXPathConformanceTestSuite$XsltTest#XSLT-Structure.Stylesheet__91803",
    "libcore.xml.XsltXPathConformanceTestSuite$XsltTest#XSLT-Structure.Stylesheet__91804",
    "libcore.xml.XsltXPathConformanceTestSuite$XsltTest#XSLT-Structure.Stylesheet__91806",
    "libcore.xml.XsltXPathConformanceTestSuite$XsltTest#XSLT-Structure.Stylesheet__91807",
    "libcore.xml.XsltXPathConformanceTestSuite$XsltTest#XSLT-Structure.Stylesheet__91808",
    "libcore.xml.XsltXPathConformanceTestSuite$XsltTest#XSLT-Structure.Stylesheet__91810",
    "libcore.xml.XsltXPathConformanceTestSuite$XsltTest#XSLT-Structure.Stylesheet__91811",
    "libcore.xml.XsltXPathConformanceTestSuite$XsltTest#XSLT-Structure.Stylesheet__91816",
    "libcore.xml.XsltXPathConformanceTestSuite$XsltTest#XSLT-Template.ConflictResolution__77619",
    "libcore.xml.XsltXPathConformanceTestSuite$XsltTest#XSLT-Template.ConflictResolution__77622",
    "libcore.xml.XsltXPathConformanceTestSuite$XsltTest#XSLT-Template.ConflictResolution__77870",
    "libcore.xml.XsltXPathConformanceTestSuite$XsltTest#XSLT-Template.ConflictResolution__77879",
    "libcore.xml.XsltXPathConformanceTestSuite$XsltTest#XSLT-Template.ConflictResolution__77897",
    "libcore.xml.XsltXPathConformanceTestSuite$XsltTest#XSLT-Template.ConflictResolution__77898",
    "libcore.xml.XsltXPathConformanceTestSuite$XsltTest#XSLT-Template.ConflictResolution__77902"
  ]
},
{
  description: "Android's XPath fails 29 of 250 Jaxen XPath tests",
  bug: 3270761,
  names: [
    "libcore.xml.JaxenXPathTestSuite$3#xml/defaultNamespace.xml / /dummy:a/dummy:b/dummy:c",
    "libcore.xml.JaxenXPathTestSuite$3#xml/evaluate.xml / //metatest[ evaluate(@select) = . ]",
    "libcore.xml.JaxenXPathTestSuite$3#xml/evaluate.xml / evaluate('//jumps/*')",
    "libcore.xml.JaxenXPathTestSuite$3#xml/evaluate.xml / evaluate('//jumps/*')/dog",
    "libcore.xml.JaxenXPathTestSuite$3#xml/evaluate.xml / evaluate('//jumps/object')/dog",
    "libcore.xml.JaxenXPathTestSuite$3#xml/evaluate.xml / evaluate('//jumps/object')/evaluate",
    "libcore.xml.JaxenXPathTestSuite$3#xml/evaluate.xml / evaluate('//jumps/object/dog')",
    "libcore.xml.JaxenXPathTestSuite$3#xml/namespaces.xml / /foo:a",
    "libcore.xml.JaxenXPathTestSuite$3#xml/namespaces.xml / /foo:a/b",
    "libcore.xml.JaxenXPathTestSuite$3#xml/namespaces.xml / /voo:a/b/c",
    "libcore.xml.JaxenXPathTestSuite$3#xml/namespaces.xml / /voo:a/bar:f",
    "libcore.xml.JaxenXPathTestSuite$3#xml/testNamespaces.xml / //namespace::*",
    "libcore.xml.JaxenXPathTestSuite$3#xml/testNamespaces.xml /Template/Application1 //namespace::*",
    "libcore.xml.JaxenXPathTestSuite$3#xml/testNamespaces.xml /Template/Application1 //namespace::xplt",
    "libcore.xml.JaxenXPathTestSuite$3#xml/text.xml / document('xml/web.xml')",
    "libcore.xml.JaxenXPathTestSuite$4#xml/message.xml / document('xml/message.xml')/message/body/data/items/item[name/text()='parentinfo']/value",
    "libcore.xml.JaxenXPathTestSuite$4#xml/namespaces.xml / /foo:a/alias:x/alias:y",
    "libcore.xml.JaxenXPathTestSuite$4#xml/namespaces.xml / /foo:a/b/c",
    "libcore.xml.JaxenXPathTestSuite$4#xml/namespaces.xml / /foo:a/foo:d/foo:e",
    "libcore.xml.JaxenXPathTestSuite$4#xml/namespaces.xml / /foo:a/foo:x/foo:y",
    "libcore.xml.JaxenXPathTestSuite$4#xml/text.xml / document('xml/web.xml')/web-app/servlet[1]/servlet-name",
    "libcore.xml.JaxenXPathTestSuite$4#xml/text.xml /foo/bar/cheese[1] concat(./@id,document('xml/web.xml')/web-app/servlet[1]/servlet-name,./@id)",
    "libcore.xml.JaxenXPathTestSuite$4#xml/web.xml /web-app/servlet[1] ends-with( servlet-class, 'S' )",
    "libcore.xml.JaxenXPathTestSuite$4#xml/web.xml /web-app/servlet[1] ends-with( servlet-class, 'Servlet' )",
    "libcore.xml.JaxenXPathTestSuite$4#xml/web.xml /web-app/servlet[1] lower-case( servlet-class )",
    "libcore.xml.JaxenXPathTestSuite$4#xml/web.xml /web-app/servlet[1] upper-case( servlet-class )",
    "libcore.xml.JaxenXPathTestSuite$4#xml/web.xml /web-app/servlet[1] upper-case( servlet-class, 'es-ES-Traditional_WIN' )",
    "libcore.xml.JaxenXPathTestSuite$4#xml/web.xml /web-app/servlet[1] upper-case( servlet-class, 'fr' )",
    "libcore.xml.JaxenXPathTestSuite$4#xml/web.xml /web-app/servlet[1] upper-case( servlet-class, 'fr-CA' )"
  ]
},
{
  description: "Android's PKIX validation fails on many NIST PKIX tests",
  bug: 8030138,
  names: [
    "libcore.java.security.cert.X509CertificateNistPkitsTest#testBasicCertificateRevocationTests_InvalidSeparateCertificateandCRLKeysTest20",
    "libcore.java.security.cert.X509CertificateNistPkitsTest#testBasicCertificateRevocationTests_InvalidSeparateCertificateandCRLKeysTest21",
    "libcore.java.security.cert.X509CertificateNistPkitsTest#testBasicCertificateRevocationTests_ValidSeparateCertificateandCRLKeysTest19",
    "libcore.java.security.cert.X509CertificateNistPkitsTest#testDeltaCRLs_InvaliddeltaCRLTest4",
    "libcore.java.security.cert.X509CertificateNistPkitsTest#testDeltaCRLs_ValiddeltaCRLTest5",
    "libcore.java.security.cert.X509CertificateNistPkitsTest#testDistributionPoints_ValidIDPwithindirectCRLTest24",
    "libcore.java.security.cert.X509CertificateNistPkitsTest#testDistributionPoints_ValidIDPwithindirectCRLTest25",
    "libcore.java.security.cert.X509CertificateNistPkitsTest#testDistributionPoints_ValidcRLIssuerTest28",
    "libcore.java.security.cert.X509CertificateNistPkitsTest#testDistributionPoints_ValidcRLIssuerTest29",
    "libcore.java.security.cert.X509CertificateNistPkitsTest#testDistributionPoints_ValidcRLIssuerTest30",
    "libcore.java.security.cert.X509CertificateNistPkitsTest#testDistributionPoints_ValidcRLIssuerTest33",
    "libcore.java.security.cert.X509CertificateNistPkitsTest#testKeyUsage_ValidSelfIssuedDNnameConstraintsTest19",
    "libcore.java.security.cert.X509CertificateNistPkitsTest#testVerifyingNameChaining_ValidRFC3280OptionalAttributeTypesTest8",
    "libcore.java.security.cert.X509CertificateNistPkitsTest#testVerifyingPathswithSelfIssuedCertificates_ValidBasicSelfIssuedCRLSigningKeyTest6",
    "libcore.java.security.cert.X509CertificateNistPkitsTest#testVerifyingPathswithSelfIssuedCertificates_ValidBasicSelfIssuedNewWithOldTest4"
  ]
},
{
  description: "Known failure in MathTest 1^NAN should be NAN",
  bug: 11669804,
  name: "org.apache.harmony.tests.java.lang.MathTest#test_powDD"
},
{
  description: "Known failures in PropertiesTest: We don't deal with comments in store()",
  bug: 11686302,
  names: [
    "org.apache.harmony.tests.java.util.PropertiesTest#testStore_scenario0",
    "org.apache.harmony.tests.java.util.PropertiesTest#testStore_scenario1",
    "org.apache.harmony.tests.java.util.PropertiesTest#testStore_scenario2",
    "org.apache.harmony.tests.java.util.PropertiesTest#testStore_scenario3",
    "org.apache.harmony.tests.java.util.PropertiesTest#testStore_scenario9",
    "org.apache.harmony.tests.java.util.PropertiesTest#testStore_scenario11"
  ]
},
{
  description: "Known failures in URLTest and URLDecoderTest",
  bug: 11686814,
  names: [
    "org.apache.harmony.tests.java.net.URLTest#test_ConstructorLjava_net_URLLjava_lang_String",
    "org.apache.harmony.tests.java.net.URLTest#test_sameFileLjava_net_URL",
    "org.apache.harmony.tests.java.net.URLDecoderTest#test_decodeLjava_lang_String_Ljava_lang_String"
  ]
},
{
  description: "Known failures in klp-modular-dev branch being suppressed for dory / molly.",
  bug: 14674275,
  names: [
    "libcore.java.lang.SystemTest#testArrayCopyConcurrentModification",
    "libcore.java.lang.ref.FinalizeTest#testSystemRunFinalizationReturnsEvenIfQueueIsNonEmpty",
    "libcore.java.lang.reflect.ClassLoaderReflectionTest#testConstructorsOfDifferentClassLoadersAreNotEqual",
    "libcore.java.lang.reflect.ClassLoaderReflectionTest#testFieldsOfDifferentClassLoadersAreNotEqual",
    "libcore.java.lang.reflect.MethodTest#testEqualMethodEqualsAndHashCode",
    "libcore.java.lang.reflect.MethodTest#testHashCodeSpec",
    "libcore.java.lang.reflect.ProxyTest#testDeclaredExceptionIntersectedByExactReturnTypes",
    "libcore.java.lang.reflect.ProxyTest#testReturnTypeDoesNotSatisfyAllConstraintsWithLenientCaller",
    "libcore.java.net.ConcurrentCloseTest#test_connect",
    "libcore.java.net.ConcurrentCloseTest#test_connect_nonBlocking",
    "libcore.java.net.ConcurrentCloseTest#test_connect_timeout",
    "libcore.java.net.InetAddressTest#test_isReachable",
    "libcore.java.net.OldCookieHandlerTest#test_get_put",
    "libcore.java.net.OldSocketTest#test_ConstructorLjava_lang_StringILjava_net_InetAddressI2",
    "libcore.java.net.OldSocketTest#test_connectLjava_net_SocketAddressI",
    "libcore.java.net.URLConnectionTest#testConnectViaHttpProxyToHttpsUsingBadProxyAndHttpResponseCache",
    "libcore.java.util.prefs.OldFilePreferencesImplTest#testSystemChildNodes",
    "libcore.java.util.prefs.OldNodeChangeEventTest#testGetChild",
    "libcore.java.util.prefs.OldNodeChangeEventTest#testGetParent",
    "org.apache.harmony.luni.tests.java.net.URLConnectionTest#test_getLastModified",
    "org.apache.harmony.tests.java.io.SerializationStressTest4#test_writeObject_Proxy",
    "org.apache.harmony.tests.java.lang.RuntimeTest#test_gc",
    "org.apache.harmony.tests.java.lang.ref.ReferenceQueueTest#test_removeJ",
    "org.apache.harmony.tests.java.lang.reflect.FieldTest#testProtectedFieldAccess",
    "org.apache.harmony.tests.java.lang.reflect.ProxyTest#test_ProxyClass_withParentAndSubInThrowList",
    "org.apache.harmony.tests.java.net.DatagramSocketTest#test_setBroadcastZ",
    "org.apache.harmony.tests.java.net.JarURLConnectionTest#test_getURLEncodedEntry",
    "org.apache.harmony.tests.java.net.MulticastSocketTest#test_joinGroupLjava_net_InetAddress_IPv4",
    "org.apache.harmony.tests.java.net.MulticastSocketTest#test_joinGroupLjava_net_InetAddress_IPv6",
    "org.apache.harmony.tests.java.net.MulticastSocketTest#test_joinGroupLjava_net_SocketAddressLjava_net_NetworkInterface_IPv4",
    "org.apache.harmony.tests.java.net.MulticastSocketTest#test_joinGroupLjava_net_SocketAddressLjava_net_NetworkInterface_IPv6",
    "org.apache.harmony.tests.java.net.MulticastSocketTest#test_joinGroupLjava_net_SocketAddressLjava_net_NetworkInterface_multiple_joins_IPv4",
    "org.apache.harmony.tests.java.net.MulticastSocketTest#test_joinGroupLjava_net_SocketAddressLjava_net_NetworkInterface_multiple_joins_IPv6",
    "org.apache.harmony.tests.java.net.MulticastSocketTest#test_leaveGroupLjava_net_InetAddress_IPv4",
    "org.apache.harmony.tests.java.net.MulticastSocketTest#test_leaveGroupLjava_net_InetAddress_IPv6",
    "org.apache.harmony.tests.java.net.MulticastSocketTest#test_leaveGroupLjava_net_SocketAddressLjava_net_NetworkInterface_IPv4",
    "org.apache.harmony.tests.java.net.MulticastSocketTest#test_leaveGroupLjava_net_SocketAddressLjava_net_NetworkInterface_IPv6",
    "org.apache.harmony.tests.java.net.MulticastSocketTest#test_sendLjava_net_DatagramPacketB_IPv4",
    "org.apache.harmony.tests.java.net.MulticastSocketTest#test_sendLjava_net_DatagramPacketB_IPv6",
    "org.apache.harmony.tests.java.net.MulticastSocketTest#test_setLoopbackModeSendReceive_IPv4",
    "org.apache.harmony.tests.java.net.MulticastSocketTest#test_setLoopbackModeSendReceive_IPv6",
    "org.apache.harmony.tests.java.text.SimpleDateFormatTest#test_formatLjava_util_DateLjava_lang_StringBufferLjava_text_FieldPosition",
    "org.apache.harmony.tests.java.text.SimpleDateFormatTest#test_parseLjava_lang_StringLjava_text_ParsePosition",
    "tests.api.internal.net.www.protocol.file.FileURLConnectionTest#testGetContentType",
    "tests.api.internal.net.www.protocol.file.FileURLConnectionTest#testGetInputStream",
    "tests.api.internal.net.www.protocol.file.FileURLConnectionTest#testHeaderFunctions",
    "tests.api.internal.net.www.protocol.file.FileURLConnectionTest#testHeader_BoundaryCheck"
  ]
},
{
  description: "Known failure in GregorianCalendarTest",
  bug: 12778197,
  name: "org.apache.harmony.tests.java.util.GregorianCalendarTest#test_computeTime"
},
{
<<<<<<< HEAD
  description: "Environment specific Console test suppressed for dory / molly",
  bug: 12491103,
  name: "org.apache.harmony.tests.java.io.ConsoleTest#test_readPassword_LString_LObject"
},
{
  description: "Suppression of a test that proves there is a known bug with Matcher",
  bug: 14865710,
  name: "org.apache.harmony.tests.java.util.ScannerParseLargeFileBenchmarkTest#testParseLargeFile"
=======
  description: "Large test that ends in a timeout during CTS runs",
  bug: 5513723,
  name: "libcore.java.security.KeyPairGeneratorTest#test_getInstance"
>>>>>>> 636b8b81
}
]<|MERGE_RESOLUTION|>--- conflicted
+++ resolved
@@ -1496,7 +1496,6 @@
   name: "org.apache.harmony.tests.java.util.GregorianCalendarTest#test_computeTime"
 },
 {
-<<<<<<< HEAD
   description: "Environment specific Console test suppressed for dory / molly",
   bug: 12491103,
   name: "org.apache.harmony.tests.java.io.ConsoleTest#test_readPassword_LString_LObject"
@@ -1505,10 +1504,10 @@
   description: "Suppression of a test that proves there is a known bug with Matcher",
   bug: 14865710,
   name: "org.apache.harmony.tests.java.util.ScannerParseLargeFileBenchmarkTest#testParseLargeFile"
-=======
+},
+{
   description: "Large test that ends in a timeout during CTS runs",
   bug: 5513723,
   name: "libcore.java.security.KeyPairGeneratorTest#test_getInstance"
->>>>>>> 636b8b81
 }
 ]