--- conflicted
+++ resolved
@@ -93,19 +93,12 @@
         Platform.NETWORK.socket(fd, false);
     }
 
-<<<<<<< HEAD
-    @Override
-    protected void finalize() throws Throwable {
-        super.finalize();
-        close();
-=======
     @Override protected void finalize() throws Throwable {
         try {
             close();
         } finally {
             super.finalize();
         }
->>>>>>> 53e83038
     }
 
     public Object getOption(int optID) throws SocketException {
