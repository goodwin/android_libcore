--- conflicted
+++ resolved
@@ -426,15 +426,9 @@
      * @see #getDeclaredConstructor(Class[])
      */
     @SuppressWarnings("unchecked")
-<<<<<<< HEAD
     public Constructor<T> getConstructor(Class<?>... parameterTypes) throws NoSuchMethodException {
-        return getMatchingConstructor(getDeclaredConstructors(this, true), parameterTypes);
-=======
-    public Constructor<T> getConstructor(Class<?>... parameterTypes) throws NoSuchMethodException,
-            SecurityException {
         return (Constructor) ClassMembers.getConstructorOrMethod(
                 this, "<init>", false, true, parameterTypes);
->>>>>>> 217766d6
     }
 
     /**
@@ -447,11 +441,7 @@
      *         this {@code Class}.
      * @see #getDeclaredConstructors()
      */
-<<<<<<< HEAD
     public Constructor<?>[] getConstructors() {
-=======
-    public Constructor<?>[] getConstructors() throws SecurityException {
->>>>>>> 217766d6
         return getDeclaredConstructors(this, true);
     }
 
@@ -477,11 +467,7 @@
      * @return an array with {@code Class} objects for all the classes and
      *         interfaces that are used in member declarations.
      */
-<<<<<<< HEAD
     public Class<?>[] getDeclaredClasses() {
-=======
-    public Class<?>[] getDeclaredClasses() throws SecurityException {
->>>>>>> 217766d6
         return getDeclaredClasses(this, false);
     }
 
@@ -536,14 +522,9 @@
      */
     @SuppressWarnings("unchecked")
     public Constructor<T> getDeclaredConstructor(Class<?>... parameterTypes)
-<<<<<<< HEAD
             throws NoSuchMethodException {
-        return getMatchingConstructor(getDeclaredConstructors(this, false), parameterTypes);
-=======
-            throws NoSuchMethodException, SecurityException {
         return (Constructor) ClassMembers.getConstructorOrMethod(
                 this, "<init>", false, false, parameterTypes);
->>>>>>> 217766d6
     }
 
     /**
@@ -556,11 +537,7 @@
      *         by this {@code Class}.
      * @see #getConstructors()
      */
-<<<<<<< HEAD
     public Constructor<?>[] getDeclaredConstructors() {
-=======
-    public Constructor<?>[] getDeclaredConstructors() throws SecurityException {
->>>>>>> 217766d6
         return getDeclaredConstructors(this, false);
     }
 
@@ -574,43 +551,6 @@
      */
     private static native <T> Constructor<T>[] getDeclaredConstructors(Class<T> clazz, boolean publicOnly);
 
-<<<<<<< HEAD
-    /*
-     * Finds a constructor with a given signature.
-     *
-     * @param list the list of constructors to search through
-     * @param parameterTypes the formal parameter list
-     * @return the matching constructor
-     * @throws NoSuchMethodException if the constructor does not exist.
-     */
-    private Constructor<T> getMatchingConstructor(
-            Constructor<T>[] constructors, Class<?>[] parameterTypes)
-            throws NoSuchMethodException {
-        for (Constructor<T> constructor : constructors) {
-            if (compareClassLists(constructor.getParameterTypes(), parameterTypes)) {
-                return constructor;
-            }
-        }
-
-        StringBuilder sb = new StringBuilder();
-        sb.append(getSimpleName());
-        sb.append('(');
-        boolean first = true;
-        if (parameterTypes != null) {
-            for (Class<?> p : parameterTypes) {
-                if (!first) {
-                    sb.append(',');
-                }
-                first = false;
-                sb.append(p.getSimpleName());
-            }
-        }
-        sb.append(')');
-        throw new NoSuchMethodException(sb.toString());
-    }
-
-=======
->>>>>>> 217766d6
     /**
      * Returns a {@code Field} object for the field with the specified name
      * which is declared in the class represented by this {@code Class}.
@@ -622,11 +562,7 @@
      *             if the requested field can not be found.
      * @see #getField(String)
      */
-<<<<<<< HEAD
     public Field getDeclaredField(String name) throws NoSuchFieldException {
-=======
-    public Field getDeclaredField(String name) throws NoSuchFieldException, SecurityException {
->>>>>>> 217766d6
         Field[] fields = getClassMembers().getDeclaredFields();
         Field field = findFieldByName(fields, name);
 
@@ -647,11 +583,7 @@
      *         this class.
      * @see #getFields()
      */
-<<<<<<< HEAD
     public Field[] getDeclaredFields() {
-=======
-    public Field[] getDeclaredFields() throws SecurityException {
->>>>>>> 217766d6
         // Return a copy of the private (to the package) array.
         Field[] fields = getClassMembers().getDeclaredFields();
         return ClassMembers.deepCopy(fields);
@@ -685,25 +617,13 @@
      * @see #getMethod(String, Class[])
      */
     public Method getDeclaredMethod(String name, Class<?>... parameterTypes)
-<<<<<<< HEAD
             throws NoSuchMethodException {
-        Method[] methods = getClassMembers().getDeclaredMethods();
-        Method method = findMethodByName(methods, name, parameterTypes);
-
-        /*
-         * Make a copy of the private (to the package) object, so that
-         * setAccessible() won't alter the private instance.
-         */
-        return REFLECT.clone(method);
-=======
-            throws NoSuchMethodException, SecurityException {
         Member member = ClassMembers.getConstructorOrMethod(
                 this, name, false, false, parameterTypes);
         if (member instanceof Constructor) {
             throw new NoSuchMethodException(name);
         }
         return (Method) member;
->>>>>>> 217766d6
     }
 
     /**
@@ -716,11 +636,7 @@
      *         this {@code Class}.
      * @see #getMethods()
      */
-<<<<<<< HEAD
     public Method[] getDeclaredMethods() {
-=======
-    public Method[] getDeclaredMethods() throws SecurityException {
->>>>>>> 217766d6
         // Return a copy of the private (to the package) array.
         Method[] methods = getClassMembers().getDeclaredMethods();
         return ClassMembers.deepCopy(methods);
@@ -814,11 +730,7 @@
      *             if the field can not be found.
      * @see #getDeclaredField(String)
      */
-<<<<<<< HEAD
     public Field getField(String name) throws NoSuchFieldException {
-=======
-    public Field getField(String name) throws NoSuchFieldException, SecurityException {
->>>>>>> 217766d6
         Field[] fields = getClassMembers().getAllPublicFields();
         Field field = findFieldByName(fields, name);
 
@@ -862,11 +774,7 @@
      *         {@code Class}.
      * @see #getDeclaredFields()
      */
-<<<<<<< HEAD
     public Field[] getFields() {
-=======
-    public Field[] getFields() throws SecurityException {
->>>>>>> 217766d6
         // Return a copy of the private (to the package) array.
         Field[] fields = getClassMembers().getAllPublicFields();
         return ClassMembers.deepCopy(fields);
@@ -927,25 +835,12 @@
      *             if the method can not be found.
      * @see #getDeclaredMethod(String, Class[])
      */
-<<<<<<< HEAD
     public Method getMethod(String name, Class<?>... parameterTypes) throws NoSuchMethodException {
-        Method[] methods = getClassMembers().getMethods();
-        Method method = findMethodByName(methods, name, parameterTypes);
-
-        /*
-         * Make a copy of the private (to the package) object, so that
-         * setAccessible() won't alter the private instance.
-         */
-        return REFLECT.clone(method);
-=======
-    public Method getMethod(String name, Class<?>... parameterTypes) throws NoSuchMethodException,
-            SecurityException {
         Member member = ClassMembers.getConstructorOrMethod(this, name, true, true, parameterTypes);
         if (member instanceof Constructor) {
             throw new NoSuchMethodException(name);
         }
         return (Method) member;
->>>>>>> 217766d6
     }
 
     /**
@@ -962,11 +857,7 @@
      *         {@code Class}.
      * @see #getDeclaredMethods()
      */
-<<<<<<< HEAD
     public Method[] getMethods() {
-=======
-    public Method[] getMethods() throws SecurityException {
->>>>>>> 217766d6
         // Return a copy of the private (to the package) array.
         Method[] methods = getClassMembers().getMethods();
         return ClassMembers.deepCopy(methods);
